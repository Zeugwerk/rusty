--- conflicted
+++ resolved
@@ -1,17 +1,9 @@
-use plc_ast::ast::{Implementation, LinkageType, Pou, PouType};
+use plc_ast::ast::{Implementation, LinkageType, Pou, PouType, VariableBlockType};
 
 use super::{
     statement::visit_statement, variable::visit_variable_block, ValidationContext, Validator, Validators,
 };
-<<<<<<< HEAD
-use crate::{
-    ast::{Implementation, LinkageType, Pou, PouType, VariableBlockType},
-    resolver::AnnotationMap,
-    Diagnostic,
-};
-=======
 use crate::{resolver::AnnotationMap, Diagnostic};
->>>>>>> 3fa49168
 
 pub fn visit_pou<T: AnnotationMap>(validator: &mut Validator, pou: &Pou, context: &ValidationContext<'_, T>) {
     if pou.linkage != LinkageType::External {
