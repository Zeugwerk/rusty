--- conflicted
+++ resolved
@@ -831,7 +831,6 @@
     right: &AstNode,
     left_loc: &SourceLocation,
 ) {
-<<<<<<< HEAD
     if !left.is_enum() {
         return;
     }
@@ -886,14 +885,6 @@
             get_datatype_name_or_slice(validator.context, left)
         );
         validator.push_diagnostic(Diagnostic::enum_variant_mismatch(message, right.get_location()));
-=======
-    if left.is_enum() && left.get_name() != right.get_name() {
-        validator.push_diagnostic(
-            Diagnostic::error(format!("Assigned value is not a variant of {qualified_name}"))
-                .with_error_code("E039")
-                .with_location(location),
-        )
->>>>>>> 61113916
     }
 }
 
