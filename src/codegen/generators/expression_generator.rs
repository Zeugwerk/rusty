--- conflicted
+++ resolved
@@ -781,10 +781,7 @@
                     let declared_parameter = declared_parameters.get(i);
                     self.generate_argument_by_ref(parameter, type_name, declared_parameter.copied())?
                 } else {
-<<<<<<< HEAD
-                    self.generate_argument_by_val(type_name, parameter)?
-=======
-                    //pass by val
+                    // by val
                     if !matches!(param_statement, AstStatement::EmptyStatement { .. }) {
                         self.generate_argument_by_val(type_name, param_statement)?
                     } else if let Some(param) = declared_parameters.get(location) {
@@ -792,7 +789,6 @@
                     } else {
                         unreachable!("Statement param must have an index entry at this point.");
                     }
->>>>>>> 3aa671ac
                 };
                 result.push((i, argument));
             }
