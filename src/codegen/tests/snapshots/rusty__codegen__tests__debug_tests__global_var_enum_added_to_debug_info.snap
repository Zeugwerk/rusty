---
source: src/codegen/tests/debug_tests.rs
expression: codegen.0
---
; ModuleID = 'main'
source_filename = "main"

@en3 = global i64 0, !dbg !0
@a = unnamed_addr constant i32 0, !dbg !5
@b = unnamed_addr constant i32 1, !dbg !9
@c = unnamed_addr constant i32 2, !dbg !11
@d = unnamed_addr constant i8 0, !dbg !13
@e = unnamed_addr constant i8 1, !dbg !17
@f = unnamed_addr constant i8 2, !dbg !19
@a.1 = unnamed_addr constant i64 0, !dbg !21
@b.2 = unnamed_addr constant i64 1, !dbg !23
@c.3 = unnamed_addr constant i64 2, !dbg !25

!llvm.module.flags = !{!27}
!llvm.dbg.cu = !{!28}

!0 = !DIGlobalVariableExpression(var: !1, expr: !DIExpression())
!1 = distinct !DIGlobalVariable(name: "en3", scope: !2, file: !2, line: 5, type: !3, isLocal: false, isDefinition: true)
!2 = !DIFile(filename: "main", directory: "")
!3 = !DIDerivedType(tag: DW_TAG_typedef, name: "__global_en3", scope: !2, file: !2, line: 5, baseType: !4, align: 64)
!4 = !DIBasicType(name: "lint", size: 64, encoding: DW_ATE_signed, flags: DIFlagPublic)
!5 = !DIGlobalVariableExpression(var: !6, expr: !DIExpression())
!6 = distinct !DIGlobalVariable(name: "en1.a", scope: !2, file: !2, line: 2, type: !7, isLocal: false, isDefinition: true)
!7 = !DIDerivedType(tag: DW_TAG_typedef, name: "en1", scope: !2, file: !2, line: 2, baseType: !8, align: 32)
!8 = !DIBasicType(name: "dint", size: 32, encoding: DW_ATE_signed, flags: DIFlagPublic)
!9 = !DIGlobalVariableExpression(var: !10, expr: !DIExpression())
!10 = distinct !DIGlobalVariable(name: "en1.b", scope: !2, file: !2, line: 2, type: !7, isLocal: false, isDefinition: true)
!11 = !DIGlobalVariableExpression(var: !12, expr: !DIExpression())
!12 = distinct !DIGlobalVariable(name: "en1.c", scope: !2, file: !2, line: 2, type: !7, isLocal: false, isDefinition: true)
!13 = !DIGlobalVariableExpression(var: !14, expr: !DIExpression())
!14 = distinct !DIGlobalVariable(name: "en2.d", scope: !2, file: !2, line: 3, type: !15, isLocal: false, isDefinition: true)
!15 = !DIDerivedType(tag: DW_TAG_typedef, name: "en2", scope: !2, file: !2, line: 3, baseType: !16, align: 8)
!16 = !DIBasicType(name: "byte", size: 8, encoding: DW_ATE_unsigned, flags: DIFlagPublic)
!17 = !DIGlobalVariableExpression(var: !18, expr: !DIExpression())
!18 = distinct !DIGlobalVariable(name: "en2.e", scope: !2, file: !2, line: 3, type: !15, isLocal: false, isDefinition: true)
!19 = !DIGlobalVariableExpression(var: !20, expr: !DIExpression())
!20 = distinct !DIGlobalVariable(name: "en2.f", scope: !2, file: !2, line: 3, type: !15, isLocal: false, isDefinition: true)
!21 = !DIGlobalVariableExpression(var: !22, expr: !DIExpression())
!22 = distinct !DIGlobalVariable(name: "__global_en3.a", scope: !2, file: !2, line: 5, type: !3, isLocal: false, isDefinition: true)
!23 = !DIGlobalVariableExpression(var: !24, expr: !DIExpression())
!24 = distinct !DIGlobalVariable(name: "__global_en3.b", scope: !2, file: !2, line: 5, type: !3, isLocal: false, isDefinition: true)
!25 = !DIGlobalVariableExpression(var: !26, expr: !DIExpression())
!26 = distinct !DIGlobalVariable(name: "__global_en3.c", scope: !2, file: !2, line: 5, type: !3, isLocal: false, isDefinition: true)
<<<<<<< HEAD
!27 = distinct !DICompileUnit(language: DW_LANG_C, file: !2, producer: "RuSTy Structured text Compiler", isOptimized: false, runtimeVersion: 0, emissionKind: FullDebug, globals: !28, splitDebugInlining: false)
!28 = !{!0, !5, !9, !11, !13, !17, !19, !21, !23, !25}
=======
!27 = !{i32 2, !"Dwarf Version", i32 5}
!28 = distinct !DICompileUnit(language: DW_LANG_C, file: !2, producer: "RuSTy Structured text Compiler", isOptimized: false, runtimeVersion: 0, emissionKind: FullDebug, enums: !29, globals: !30, splitDebugInlining: false)
!29 = !{}
!30 = !{!0, !5, !9, !11, !13, !17, !19, !21, !23, !25}
>>>>>>> dbdf3251
<|MERGE_RESOLUTION|>--- conflicted
+++ resolved
@@ -46,12 +46,6 @@
 !24 = distinct !DIGlobalVariable(name: "__global_en3.b", scope: !2, file: !2, line: 5, type: !3, isLocal: false, isDefinition: true)
 !25 = !DIGlobalVariableExpression(var: !26, expr: !DIExpression())
 !26 = distinct !DIGlobalVariable(name: "__global_en3.c", scope: !2, file: !2, line: 5, type: !3, isLocal: false, isDefinition: true)
-<<<<<<< HEAD
-!27 = distinct !DICompileUnit(language: DW_LANG_C, file: !2, producer: "RuSTy Structured text Compiler", isOptimized: false, runtimeVersion: 0, emissionKind: FullDebug, globals: !28, splitDebugInlining: false)
-!28 = !{!0, !5, !9, !11, !13, !17, !19, !21, !23, !25}
-=======
 !27 = !{i32 2, !"Dwarf Version", i32 5}
-!28 = distinct !DICompileUnit(language: DW_LANG_C, file: !2, producer: "RuSTy Structured text Compiler", isOptimized: false, runtimeVersion: 0, emissionKind: FullDebug, enums: !29, globals: !30, splitDebugInlining: false)
-!29 = !{}
-!30 = !{!0, !5, !9, !11, !13, !17, !19, !21, !23, !25}
->>>>>>> dbdf3251
+!28 = distinct !DICompileUnit(language: DW_LANG_C, file: !2, producer: "RuSTy Structured text Compiler", isOptimized: false, runtimeVersion: 0, emissionKind: FullDebug, globals: !29, splitDebugInlining: false)
+!29 = !{!0, !5, !9, !11, !13, !17, !19, !21, !23, !25}
