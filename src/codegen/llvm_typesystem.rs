// Copyright (c) 2020 Ghaith Hachem and Mathias Rieder
use inkwell::{
    context::Context,
    types::{FloatType, IntType},
    values::{ArrayValue, BasicValueEnum, FloatValue, IntValue, PointerValue},
};

use crate::{
    index::Index,
    resolver::StatementAnnotation,
    typesystem::{DataType, DataTypeInformation, InternalType, StructSource},
};

use super::{
    generators::{
        expression_generator::ExpressionCodeGenerator, llvm::Llvm,
        statement_generator::StatementCodeGenerator,
    },
    llvm_index::LlvmTypedIndex,
};

/// Generates a cast from the given `value` to the given `target_type` if necessary and returns the casted value. It returns
/// the original `value` if no cast is necessary or if the provided value is not eligible to be cast (to the target type or at all).
///
/// This function provides no additional validation or safeguards for invalid casts, as such validation is expected to be
/// performed at the validation stage prior to code-gen.
/// Cast instructions for values other than IntValue, FloatValue and PointerValue will simply be ignored (and the value
/// returned unchanged). Invalid casting instructions for the above-mentioned values will fail spectacularly instead.
///
/// - `llvm` the llvm utilities to use for code-generation
/// - `index` the current Index used for type-lookups
/// - `llvm_type_index` the type index to lookup llvm generated types
/// - `target_type` the expected target type of the value
/// - `value_type` the current type of the given value
/// - `value` the value to (maybe) cast
<<<<<<< HEAD
pub trait CastMeMaybe<'ctx> {
    fn cast_if_needed(
        &self,
        target_type: &DataType,
        value_type: &DataType,
        value: BasicValueEnum<'ctx>,
    ) -> BasicValueEnum<'ctx>;
}

trait Generator<'ctx, 'cast> {
    type Output;
    fn borrow_ll(&self) -> Self::Output;
}

macro_rules! impl_generator {
    (($out1:ty, $out2:ty, $out3:ty), [$($t:ty),+]) => {
        $(impl<'ctx, 'cast> Generator<'ctx, 'cast> for $t {
            type Output = ($out1, $out2, $out3);
            fn borrow_ll(&self) -> Self::Output {
                (&self.index, &self.llvm, &self.llvm_index)
            }
        })*
    }
=======
pub fn cast_if_needed<'ctx>(
    llvm: &Llvm<'ctx>,
    index: &Index,
    llvm_type_index: &LlvmTypedIndex<'ctx>,
    target_type: &DataType,
    value_type: &DataType,
    value: BasicValueEnum<'ctx>,
    annotation: Option<&StatementAnnotation>,
) -> BasicValueEnum<'ctx> {
    value.cast(&CastInstructionData::new(llvm, index, llvm_type_index, value_type, target_type, annotation))
>>>>>>> fa9c7bf4
}

impl_generator! {(&'ctx Index, &'ctx Llvm<'ctx>, &'ctx LlvmTypedIndex<'ctx>), [ExpressionCodeGenerator<'ctx, 'cast>, StatementCodeGenerator<'ctx, 'cast>]}

impl<'ctx, 'cast> CastMeMaybe<'ctx> for ExpressionCodeGenerator<'ctx, 'cast> {
    fn cast_if_needed(
        &self,
        target_type: &DataType,
        value_type: &DataType,
        value: BasicValueEnum<'ctx>,
    ) -> BasicValueEnum<'ctx> {
        value.cast(CastInstructionGenerator::new(self, value_type, target_type))
    }
}

// pub fn cast_if_needed<'ctx>(
//     llvm: &Llvm<'ctx>,
//     index: &Index,
//     llvm_type_index: &LlvmTypedIndex<'ctx>,
//     target_type: &DataType,
//     value_type: &DataType,
//     value: BasicValueEnum<'ctx>,
// ) -> BasicValueEnum<'ctx> {
//     value.cast(CastInstructionGenerator::new(llvm, index, llvm_type_index, value_type, target_type))
// }

pub fn get_llvm_int_type<'a>(context: &'a Context, size: u32, name: &str) -> IntType<'a> {
    match size {
        1 => context.bool_type(),
        8 => context.i8_type(),
        16 => context.i16_type(),
        32 => context.i32_type(),
        64 => context.i64_type(),
        128 => context.i128_type(),
        _ => unreachable!("Invalid size for type : '{name}' at {size}"),
    }
}

pub fn get_llvm_float_type<'a>(context: &'a Context, size: u32, name: &str) -> FloatType<'a> {
    match size {
        32 => context.f32_type(),
        64 => context.f64_type(),
        _ => unreachable!("Invalid size for type : '{name}' at {size}"),
    }
}

// llvm: &'cast Llvm<'ctx>,
// index: &'cast Index,
// llvm_type_index: &'cast LlvmTypedIndex<'ctx>,

struct CastInstructionGenerator<'ctx, 'cast> {
    llvm: &'cast Llvm<'ctx>,
    index: &'cast Index,
    llvm_type_index: &'cast LlvmTypedIndex<'ctx>,
    value_type: &'cast DataTypeInformation,
    target_type: &'cast DataTypeInformation,
    annotation: Option<&'cast StatementAnnotation>,
}

impl<'ctx, 'cast> CastInstructionGenerator<'ctx, 'cast> {
    fn new<G>(
        generator: G,
        value_type: &DataType,
        target_type: &DataType,
<<<<<<< HEAD
    ) -> CastInstructionGenerator<'ctx, 'cast>
    where
        G: Generator<'ctx, 'cast, Output = (&'ctx Index, &'ctx Llvm<'ctx>, &'ctx LlvmTypedIndex<'ctx>)>
            + CastMeMaybe<'ctx>,
    {
        let (index, llvm, llvm_type_index) = generator.borrow_ll();
=======
        annotation: Option<&'cast StatementAnnotation>,
    ) -> Self {
>>>>>>> fa9c7bf4
        let target_type = index.get_intrinsic_type_by_name(target_type.get_name()).get_type_information();
        let value_type = index.get_intrinsic_type_by_name(value_type.get_name()).get_type_information();

        let target_type =
            if let DataTypeInformation::Pointer { auto_deref: true, inner_type_name, .. } = target_type {
                // Deref auto-deref pointers before casting
                index.get_intrinsic_type_by_name(inner_type_name.as_str()).get_type_information()
            } else {
                target_type
            };

<<<<<<< HEAD
        CastInstructionGenerator { llvm, index, llvm_type_index, value_type, target_type }
=======
        CastInstructionData { llvm, index, llvm_type_index, value_type, target_type, annotation }
>>>>>>> fa9c7bf4
    }
}

trait Castable<'ctx, 'cast> {
<<<<<<< HEAD
    fn cast(self, generator: CastInstructionGenerator<'ctx, 'cast>) -> BasicValueEnum<'ctx>;
}

trait Promotable<'ctx, 'cast> {
    fn promote(self, lsize: u32, generator: CastInstructionGenerator<'ctx, 'cast>) -> BasicValueEnum<'ctx>;
}

trait Truncatable<'ctx, 'cast> {
    fn truncate(self, lsize: u32, generator: CastInstructionGenerator<'ctx, 'cast>) -> BasicValueEnum<'ctx>;
}

impl<'ctx, 'cast> Castable<'ctx, 'cast> for BasicValueEnum<'ctx> {
    fn cast(self, generator: CastInstructionGenerator<'ctx, 'cast>) -> BasicValueEnum<'ctx> {
        match self {
            BasicValueEnum::IntValue(val) => val.cast(generator),
            BasicValueEnum::FloatValue(val) => val.cast(generator),
            BasicValueEnum::PointerValue(val) => val.cast(generator),
=======
    fn cast(self, cast_data: &CastInstructionData<'ctx, 'cast>) -> BasicValueEnum<'ctx>;
}

trait Promotable<'ctx, 'cast> {
    fn promote(self, lsize: u32, cast_data: &CastInstructionData<'ctx, 'cast>) -> BasicValueEnum<'ctx>;
}

trait Truncatable<'ctx, 'cast> {
    fn truncate(self, lsize: u32, cast_data: &CastInstructionData<'ctx, 'cast>) -> BasicValueEnum<'ctx>;
}

impl<'ctx, 'cast> Castable<'ctx, 'cast> for BasicValueEnum<'ctx> {
    fn cast(self, cast_data: &CastInstructionData<'ctx, 'cast>) -> BasicValueEnum<'ctx> {
        match self {
            BasicValueEnum::IntValue(val) => val.cast(cast_data),
            BasicValueEnum::FloatValue(val) => val.cast(cast_data),
            BasicValueEnum::PointerValue(val) => val.cast(cast_data),
            BasicValueEnum::ArrayValue(val) => val.cast(cast_data),
>>>>>>> fa9c7bf4
            _ => self,
        }
    }
}

impl<'ctx, 'cast> Castable<'ctx, 'cast> for IntValue<'ctx> {
<<<<<<< HEAD
    fn cast(self, generatr: CastInstructionGenerator<'ctx, 'cast>) -> BasicValueEnum<'ctx> {
        let lsize = generatr.target_type.get_size_in_bits(generatr.index);
        match generatr.target_type {
=======
    fn cast(self, cast_data: &CastInstructionData<'ctx, 'cast>) -> BasicValueEnum<'ctx> {
        let lsize = cast_data.target_type.get_size_in_bits(cast_data.index);
        match cast_data.target_type {
>>>>>>> fa9c7bf4
            DataTypeInformation::Integer { .. } => {
                //its important to use the real type's size here, because we may have an i1 which is annotated as BOOL (8 bit)
                let rsize = self.get_type().get_bit_width();
                if lsize < rsize {
                    //Truncate
                    self.truncate(lsize, generatr)
                } else {
                    //Expand
                    self.promote(lsize, generatr)
                }
            }
            DataTypeInformation::Float { .. } => {
                let float_type = get_llvm_float_type(generatr.llvm.context, lsize, "Float");
                if generatr.value_type.is_signed_int() {
                    generatr.llvm.builder.build_signed_int_to_float(self, float_type, "").into()
                } else {
                    generatr.llvm.builder.build_unsigned_int_to_float(self, float_type, "").into()
                }
            }
            DataTypeInformation::Pointer { .. } => {
                let Ok(associated_type) = generatr
                    .llvm_type_index
                    .get_associated_type(generatr.target_type.get_name()) else {
                        unreachable!("Target type of cast instruction does not exist: {}", generatr.target_type.get_name())
                    };

                generatr.llvm.builder.build_int_to_ptr(self, associated_type.into_pointer_type(), "").into()
            }
            _ => unreachable!("Cannot cast integer value to {}", generatr.target_type.get_name()),
        }
    }
}

impl<'ctx, 'cast> Castable<'ctx, 'cast> for FloatValue<'ctx> {
<<<<<<< HEAD
    fn cast(self, generatr: CastInstructionGenerator<'ctx, 'cast>) -> BasicValueEnum<'ctx> {
        let rsize = &generatr.value_type.get_size_in_bits(generatr.index);
        match generatr.target_type {
=======
    fn cast(self, cast_data: &CastInstructionData<'ctx, 'cast>) -> BasicValueEnum<'ctx> {
        let rsize = &cast_data.value_type.get_size_in_bits(cast_data.index);
        match cast_data.target_type {
>>>>>>> fa9c7bf4
            DataTypeInformation::Float { size: lsize, .. } => {
                if lsize < rsize {
                    self.truncate(*lsize, generatr)
                } else {
                    self.promote(*lsize, generatr)
                }
            }
            DataTypeInformation::Integer { signed, size: lsize, .. } => {
                let int_type = get_llvm_int_type(generatr.llvm.context, *lsize, "Integer");
                if *signed {
                    generatr.llvm.builder.build_float_to_signed_int(self, int_type, "").into()
                } else {
                    generatr.llvm.builder.build_float_to_unsigned_int(self, int_type, "").into()
                }
            }
            _ => unreachable!("Cannot cast floating-point value to {}", generatr.target_type.get_name()),
        }
    }
}

impl<'ctx, 'cast> Castable<'ctx, 'cast> for PointerValue<'ctx> {
<<<<<<< HEAD
    fn cast(self, generatr: CastInstructionGenerator<'ctx, 'cast>) -> BasicValueEnum<'ctx> {
        match &generatr.target_type {
            DataTypeInformation::Integer { size: lsize, .. } => generatr
=======
    fn cast(self, cast_data: &CastInstructionData<'ctx, 'cast>) -> BasicValueEnum<'ctx> {
        match &cast_data.target_type {
            DataTypeInformation::Integer { size: lsize, .. } => cast_data
>>>>>>> fa9c7bf4
                .llvm
                .builder
                .build_ptr_to_int(self, get_llvm_int_type(generatr.llvm.context, *lsize, ""), "")
                .into(),
<<<<<<< HEAD
            DataTypeInformation::Pointer { .. } | DataTypeInformation::Void { .. } => {
                // TODO: is void really needed here? no failing tests if omitted/do we ever cast to void?
                let Ok(target_ptr_type) = generatr.llvm_type_index.get_associated_type(generatr.target_type.get_name()) else {
                        unreachable!("Target type of cast instruction does not exist: {}", generatr.target_type.get_name())
=======
            DataTypeInformation::Pointer { .. } => {
                let Ok(target_ptr_type) = cast_data.llvm_type_index.get_associated_type(cast_data.target_type.get_name()) else {
                        unreachable!("Target type of cast instruction does not exist: {}", cast_data.target_type.get_name())
>>>>>>> fa9c7bf4
                    };
                if BasicValueEnum::from(self).get_type() != target_ptr_type {
                    // bit-cast necessary
                    generatr.llvm.builder.build_bitcast(self, target_ptr_type, "")
                } else {
                    //this is ok, no cast required
                    self.into()
                }
            }
<<<<<<< HEAD
            _ => unreachable!("Cannot cast pointer value to {}", generatr.target_type.get_name()),
=======
            DataTypeInformation::Struct {
                source: StructSource::Internal(InternalType::VariableLengthArray { .. }),
                ..
            } => {
                // we are dealing with an auto-deref vla parameter. first we have to deref our array and build the fat pointer
                let struct_val = cast_data.llvm.builder.build_load(self, "auto_deref").cast(cast_data);

                // create a pointer to the generated StructValue
                let struct_ptr = cast_data.llvm.builder.build_alloca(struct_val.get_type(), "vla_struct_ptr");
                cast_data.llvm.builder.build_store(struct_ptr, struct_val);
                struct_ptr.into()
            }
            _ => unreachable!("Cannot cast pointer value to {}", cast_data.target_type.get_name()),
>>>>>>> fa9c7bf4
        }
    }
}

impl<'ctx, 'cast> Castable<'ctx, 'cast> for ArrayValue<'ctx> {
    /// Generates a fat pointer struct for an array if the target type is a VLA,
    /// otherwise returns the value as is.
    fn cast(self, cast_data: &CastInstructionData<'ctx, 'cast>) -> BasicValueEnum<'ctx> {
        if !cast_data.target_type.is_vla() {
            return self.into();
        }
        let builder = &cast_data.llvm.builder;
        let zero = cast_data.llvm.i32_type().const_zero();

        let Ok(associated_type) = cast_data
            .llvm_type_index
            .get_associated_type(cast_data.target_type.get_name()) else {
                unreachable!("Target type of cast instruction does not exist: {}", cast_data.target_type.get_name())
        };

        // Get array annotation from parent POU and get pointer to array
        let Some(StatementAnnotation::Variable { qualified_name, .. }) = cast_data.annotation  else {
            unreachable!("Undefined reference: {}", cast_data.value_type.get_name())
        };
        let array_pointer = cast_data
            .llvm_type_index
            .find_loaded_associated_variable_value(qualified_name.as_str())
            .unwrap_or_else(|| unreachable!("passed array must be in the llvm index"));

        // gep into the original array. the resulting address will be stored in the VLA struct
        let arr_gep = unsafe { builder.build_in_bounds_gep(array_pointer, &[zero, zero], "outer_arr_gep") };

        // -- Generate struct & arr_ptr --
        let ty = associated_type.into_struct_type();
        let vla_struct = builder.build_alloca(ty, "vla_struct");

        let Ok(vla_arr_ptr) = builder.build_struct_gep(vla_struct, 0, "vla_array_gep") else {
            unreachable!("Must have a valid, GEP-able fat-pointer struct at this stage")
        };

        let Ok(vla_dimensions_ptr) = builder.build_struct_gep(vla_struct, 1, "vla_dimensions_gep") else {
            unreachable!("Must have a valid, GEP-able fat-pointer struct at this stage")
        };

        // -- Generate dimensions --
        let DataTypeInformation::Array { dimensions, .. } = cast_data.value_type else { unreachable!() };
        let mut dims = Vec::new();
        for dim in dimensions {
            dims.push(dim.start_offset.as_int_value(cast_data.index).unwrap());
            dims.push(dim.end_offset.as_int_value(cast_data.index).unwrap());
        }

        // Populate each array element
        let dimensions =
            dims.iter().map(|it| cast_data.llvm.i32_type().const_int(*it as u64, true)).collect::<Vec<_>>();
        let array_value = cast_data.llvm.i32_type().const_array(&dimensions);
        builder.build_store(vla_dimensions_ptr, array_value);

        builder.build_store(vla_arr_ptr, arr_gep);

        builder.build_load(vla_struct, "")
    }
}

impl<'ctx, 'cast> Promotable<'ctx, 'cast> for IntValue<'ctx> {
<<<<<<< HEAD
    fn promote(self, lsize: u32, generatr: CastInstructionGenerator<'ctx, 'cast>) -> BasicValueEnum<'ctx> {
        let llvm_int_type = get_llvm_int_type(generatr.llvm.context, lsize, "Integer");
        if generatr.value_type.is_signed_int() {
            generatr.llvm.builder.build_int_s_extend_or_bit_cast(self, llvm_int_type, "")
=======
    fn promote(self, lsize: u32, cast_data: &CastInstructionData<'ctx, 'cast>) -> BasicValueEnum<'ctx> {
        let llvm_int_type = get_llvm_int_type(cast_data.llvm.context, lsize, "Integer");
        if cast_data.value_type.is_signed_int() {
            cast_data.llvm.builder.build_int_s_extend_or_bit_cast(self, llvm_int_type, "")
>>>>>>> fa9c7bf4
        } else {
            generatr.llvm.builder.build_int_z_extend_or_bit_cast(self, llvm_int_type, "")
        }
        .into()
    }
}

impl<'ctx, 'cast> Promotable<'ctx, 'cast> for FloatValue<'ctx> {
<<<<<<< HEAD
    fn promote(self, lsize: u32, generator: CastInstructionGenerator<'ctx, 'cast>) -> BasicValueEnum<'ctx> {
        generator
=======
    fn promote(self, lsize: u32, cast_data: &CastInstructionData<'ctx, 'cast>) -> BasicValueEnum<'ctx> {
        cast_data
>>>>>>> fa9c7bf4
            .llvm
            .builder
            .build_float_ext(self, get_llvm_float_type(generator.llvm.context, lsize, "Float"), "")
            .into()
    }
}

impl<'ctx, 'cast> Truncatable<'ctx, 'cast> for IntValue<'ctx> {
<<<<<<< HEAD
    fn truncate(self, lsize: u32, generator: CastInstructionGenerator<'ctx, 'cast>) -> BasicValueEnum<'ctx> {
        generator
=======
    fn truncate(self, lsize: u32, cast_data: &CastInstructionData<'ctx, 'cast>) -> BasicValueEnum<'ctx> {
        cast_data
>>>>>>> fa9c7bf4
            .llvm
            .builder
            .build_int_truncate_or_bit_cast(
                self,
                get_llvm_int_type(generator.llvm.context, lsize, "Integer"),
                "",
            )
            .into()
    }
}

impl<'ctx, 'cast> Truncatable<'ctx, 'cast> for FloatValue<'ctx> {
<<<<<<< HEAD
    fn truncate(self, lsize: u32, generatr: CastInstructionGenerator<'ctx, 'cast>) -> BasicValueEnum<'ctx> {
        generatr
=======
    fn truncate(self, lsize: u32, cast_data: &CastInstructionData<'ctx, 'cast>) -> BasicValueEnum<'ctx> {
        cast_data
>>>>>>> fa9c7bf4
            .llvm
            .builder
            .build_float_trunc(self, get_llvm_float_type(generatr.llvm.context, lsize, "Float"), "")
            .into()
    }
}<|MERGE_RESOLUTION|>--- conflicted
+++ resolved
@@ -33,7 +33,6 @@
 /// - `target_type` the expected target type of the value
 /// - `value_type` the current type of the given value
 /// - `value` the value to (maybe) cast
-<<<<<<< HEAD
 pub trait CastMeMaybe<'ctx> {
     fn cast_if_needed(
         &self,
@@ -57,18 +56,6 @@
             }
         })*
     }
-=======
-pub fn cast_if_needed<'ctx>(
-    llvm: &Llvm<'ctx>,
-    index: &Index,
-    llvm_type_index: &LlvmTypedIndex<'ctx>,
-    target_type: &DataType,
-    value_type: &DataType,
-    value: BasicValueEnum<'ctx>,
-    annotation: Option<&StatementAnnotation>,
-) -> BasicValueEnum<'ctx> {
-    value.cast(&CastInstructionData::new(llvm, index, llvm_type_index, value_type, target_type, annotation))
->>>>>>> fa9c7bf4
 }
 
 impl_generator! {(&'ctx Index, &'ctx Llvm<'ctx>, &'ctx LlvmTypedIndex<'ctx>), [ExpressionCodeGenerator<'ctx, 'cast>, StatementCodeGenerator<'ctx, 'cast>]}
@@ -79,8 +66,9 @@
         target_type: &DataType,
         value_type: &DataType,
         value: BasicValueEnum<'ctx>,
+        annotation: Option<&StatementAnnotation>,
     ) -> BasicValueEnum<'ctx> {
-        value.cast(CastInstructionGenerator::new(self, value_type, target_type))
+        value.cast(&CastInstructionGenerator::new(self, value_type, target_type, annotation))
     }
 }
 
@@ -133,17 +121,12 @@
         generator: G,
         value_type: &DataType,
         target_type: &DataType,
-<<<<<<< HEAD
     ) -> CastInstructionGenerator<'ctx, 'cast>
     where
         G: Generator<'ctx, 'cast, Output = (&'ctx Index, &'ctx Llvm<'ctx>, &'ctx LlvmTypedIndex<'ctx>)>
             + CastMeMaybe<'ctx>,
     {
         let (index, llvm, llvm_type_index) = generator.borrow_ll();
-=======
-        annotation: Option<&'cast StatementAnnotation>,
-    ) -> Self {
->>>>>>> fa9c7bf4
         let target_type = index.get_intrinsic_type_by_name(target_type.get_name()).get_type_information();
         let value_type = index.get_intrinsic_type_by_name(value_type.get_name()).get_type_information();
 
@@ -155,16 +138,11 @@
                 target_type
             };
 
-<<<<<<< HEAD
         CastInstructionGenerator { llvm, index, llvm_type_index, value_type, target_type }
-=======
-        CastInstructionData { llvm, index, llvm_type_index, value_type, target_type, annotation }
->>>>>>> fa9c7bf4
     }
 }
 
 trait Castable<'ctx, 'cast> {
-<<<<<<< HEAD
     fn cast(self, generator: CastInstructionGenerator<'ctx, 'cast>) -> BasicValueEnum<'ctx>;
 }
 
@@ -182,41 +160,15 @@
             BasicValueEnum::IntValue(val) => val.cast(generator),
             BasicValueEnum::FloatValue(val) => val.cast(generator),
             BasicValueEnum::PointerValue(val) => val.cast(generator),
-=======
-    fn cast(self, cast_data: &CastInstructionData<'ctx, 'cast>) -> BasicValueEnum<'ctx>;
-}
-
-trait Promotable<'ctx, 'cast> {
-    fn promote(self, lsize: u32, cast_data: &CastInstructionData<'ctx, 'cast>) -> BasicValueEnum<'ctx>;
-}
-
-trait Truncatable<'ctx, 'cast> {
-    fn truncate(self, lsize: u32, cast_data: &CastInstructionData<'ctx, 'cast>) -> BasicValueEnum<'ctx>;
-}
-
-impl<'ctx, 'cast> Castable<'ctx, 'cast> for BasicValueEnum<'ctx> {
-    fn cast(self, cast_data: &CastInstructionData<'ctx, 'cast>) -> BasicValueEnum<'ctx> {
-        match self {
-            BasicValueEnum::IntValue(val) => val.cast(cast_data),
-            BasicValueEnum::FloatValue(val) => val.cast(cast_data),
-            BasicValueEnum::PointerValue(val) => val.cast(cast_data),
-            BasicValueEnum::ArrayValue(val) => val.cast(cast_data),
->>>>>>> fa9c7bf4
             _ => self,
         }
     }
 }
 
 impl<'ctx, 'cast> Castable<'ctx, 'cast> for IntValue<'ctx> {
-<<<<<<< HEAD
     fn cast(self, generatr: CastInstructionGenerator<'ctx, 'cast>) -> BasicValueEnum<'ctx> {
         let lsize = generatr.target_type.get_size_in_bits(generatr.index);
         match generatr.target_type {
-=======
-    fn cast(self, cast_data: &CastInstructionData<'ctx, 'cast>) -> BasicValueEnum<'ctx> {
-        let lsize = cast_data.target_type.get_size_in_bits(cast_data.index);
-        match cast_data.target_type {
->>>>>>> fa9c7bf4
             DataTypeInformation::Integer { .. } => {
                 //its important to use the real type's size here, because we may have an i1 which is annotated as BOOL (8 bit)
                 let rsize = self.get_type().get_bit_width();
@@ -251,15 +203,9 @@
 }
 
 impl<'ctx, 'cast> Castable<'ctx, 'cast> for FloatValue<'ctx> {
-<<<<<<< HEAD
     fn cast(self, generatr: CastInstructionGenerator<'ctx, 'cast>) -> BasicValueEnum<'ctx> {
         let rsize = &generatr.value_type.get_size_in_bits(generatr.index);
         match generatr.target_type {
-=======
-    fn cast(self, cast_data: &CastInstructionData<'ctx, 'cast>) -> BasicValueEnum<'ctx> {
-        let rsize = &cast_data.value_type.get_size_in_bits(cast_data.index);
-        match cast_data.target_type {
->>>>>>> fa9c7bf4
             DataTypeInformation::Float { size: lsize, .. } => {
                 if lsize < rsize {
                     self.truncate(*lsize, generatr)
@@ -281,29 +227,17 @@
 }
 
 impl<'ctx, 'cast> Castable<'ctx, 'cast> for PointerValue<'ctx> {
-<<<<<<< HEAD
     fn cast(self, generatr: CastInstructionGenerator<'ctx, 'cast>) -> BasicValueEnum<'ctx> {
         match &generatr.target_type {
             DataTypeInformation::Integer { size: lsize, .. } => generatr
-=======
-    fn cast(self, cast_data: &CastInstructionData<'ctx, 'cast>) -> BasicValueEnum<'ctx> {
-        match &cast_data.target_type {
-            DataTypeInformation::Integer { size: lsize, .. } => cast_data
->>>>>>> fa9c7bf4
                 .llvm
                 .builder
                 .build_ptr_to_int(self, get_llvm_int_type(generatr.llvm.context, *lsize, ""), "")
                 .into(),
-<<<<<<< HEAD
             DataTypeInformation::Pointer { .. } | DataTypeInformation::Void { .. } => {
                 // TODO: is void really needed here? no failing tests if omitted/do we ever cast to void?
                 let Ok(target_ptr_type) = generatr.llvm_type_index.get_associated_type(generatr.target_type.get_name()) else {
                         unreachable!("Target type of cast instruction does not exist: {}", generatr.target_type.get_name())
-=======
-            DataTypeInformation::Pointer { .. } => {
-                let Ok(target_ptr_type) = cast_data.llvm_type_index.get_associated_type(cast_data.target_type.get_name()) else {
-                        unreachable!("Target type of cast instruction does not exist: {}", cast_data.target_type.get_name())
->>>>>>> fa9c7bf4
                     };
                 if BasicValueEnum::from(self).get_type() != target_ptr_type {
                     // bit-cast necessary
@@ -313,9 +247,6 @@
                     self.into()
                 }
             }
-<<<<<<< HEAD
-            _ => unreachable!("Cannot cast pointer value to {}", generatr.target_type.get_name()),
-=======
             DataTypeInformation::Struct {
                 source: StructSource::Internal(InternalType::VariableLengthArray { .. }),
                 ..
@@ -328,8 +259,7 @@
                 cast_data.llvm.builder.build_store(struct_ptr, struct_val);
                 struct_ptr.into()
             }
-            _ => unreachable!("Cannot cast pointer value to {}", cast_data.target_type.get_name()),
->>>>>>> fa9c7bf4
+            _ => unreachable!("Cannot cast pointer value to {}", generatr.target_type.get_name()),
         }
     }
 }
@@ -395,17 +325,10 @@
 }
 
 impl<'ctx, 'cast> Promotable<'ctx, 'cast> for IntValue<'ctx> {
-<<<<<<< HEAD
     fn promote(self, lsize: u32, generatr: CastInstructionGenerator<'ctx, 'cast>) -> BasicValueEnum<'ctx> {
         let llvm_int_type = get_llvm_int_type(generatr.llvm.context, lsize, "Integer");
         if generatr.value_type.is_signed_int() {
             generatr.llvm.builder.build_int_s_extend_or_bit_cast(self, llvm_int_type, "")
-=======
-    fn promote(self, lsize: u32, cast_data: &CastInstructionData<'ctx, 'cast>) -> BasicValueEnum<'ctx> {
-        let llvm_int_type = get_llvm_int_type(cast_data.llvm.context, lsize, "Integer");
-        if cast_data.value_type.is_signed_int() {
-            cast_data.llvm.builder.build_int_s_extend_or_bit_cast(self, llvm_int_type, "")
->>>>>>> fa9c7bf4
         } else {
             generatr.llvm.builder.build_int_z_extend_or_bit_cast(self, llvm_int_type, "")
         }
@@ -414,13 +337,8 @@
 }
 
 impl<'ctx, 'cast> Promotable<'ctx, 'cast> for FloatValue<'ctx> {
-<<<<<<< HEAD
-    fn promote(self, lsize: u32, generator: CastInstructionGenerator<'ctx, 'cast>) -> BasicValueEnum<'ctx> {
-        generator
-=======
-    fn promote(self, lsize: u32, cast_data: &CastInstructionData<'ctx, 'cast>) -> BasicValueEnum<'ctx> {
+    fn promote(self, lsize: u32, cast_data: CastInstructionData<'ctx, 'cast>) -> BasicValueEnum<'ctx> {
         cast_data
->>>>>>> fa9c7bf4
             .llvm
             .builder
             .build_float_ext(self, get_llvm_float_type(generator.llvm.context, lsize, "Float"), "")
@@ -429,13 +347,8 @@
 }
 
 impl<'ctx, 'cast> Truncatable<'ctx, 'cast> for IntValue<'ctx> {
-<<<<<<< HEAD
-    fn truncate(self, lsize: u32, generator: CastInstructionGenerator<'ctx, 'cast>) -> BasicValueEnum<'ctx> {
-        generator
-=======
-    fn truncate(self, lsize: u32, cast_data: &CastInstructionData<'ctx, 'cast>) -> BasicValueEnum<'ctx> {
+    fn truncate(self, lsize: u32, cast_data: CastInstructionData<'ctx, 'cast>) -> BasicValueEnum<'ctx> {
         cast_data
->>>>>>> fa9c7bf4
             .llvm
             .builder
             .build_int_truncate_or_bit_cast(
@@ -448,13 +361,8 @@
 }
 
 impl<'ctx, 'cast> Truncatable<'ctx, 'cast> for FloatValue<'ctx> {
-<<<<<<< HEAD
-    fn truncate(self, lsize: u32, generatr: CastInstructionGenerator<'ctx, 'cast>) -> BasicValueEnum<'ctx> {
-        generatr
-=======
-    fn truncate(self, lsize: u32, cast_data: &CastInstructionData<'ctx, 'cast>) -> BasicValueEnum<'ctx> {
+    fn truncate(self, lsize: u32, cast_data: CastInstructionData<'ctx, 'cast>) -> BasicValueEnum<'ctx> {
         cast_data
->>>>>>> fa9c7bf4
             .llvm
             .builder
             .build_float_trunc(self, get_llvm_float_type(generatr.llvm.context, lsize, "Float"), "")
