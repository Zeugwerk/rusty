--- conflicted
+++ resolved
@@ -1,10 +1,6 @@
 // Copyright (c) 2020 Ghaith Hachem and Mathias Rieder
-<<<<<<< HEAD
 use crate::{lexer::Token, test_utils::tests::parse, Diagnostic};
 use insta::assert_debug_snapshot;
-=======
-use crate::{lexer::Token, test_utils::tests::parse};
->>>>>>> 98fe5e06
 use plc_ast::ast::{
     AccessModifier, DataTypeDeclaration, LinkageType, PouType, SourceRange, Variable, VariableBlock,
     VariableBlockType,
