--- conflicted
+++ resolved
@@ -2822,12 +2822,8 @@
         location: SourceRange::undefined(),
         name_location: SourceRange::undefined(),
         generics: vec![],
-<<<<<<< HEAD
-        linkage: crate::ast::LinkageType::Internal,
+        linkage: LinkageType::Internal,
         super_class: None,
-=======
-        linkage: LinkageType::Internal,
->>>>>>> 3fa49168
     };
 
     assert_eq!(format!("{:?}", ast.units[0]), format!("{expected:?}"));
@@ -2876,12 +2872,8 @@
         location: SourceRange::undefined(),
         name_location: SourceRange::undefined(),
         generics: vec![],
-<<<<<<< HEAD
-        linkage: crate::ast::LinkageType::Internal,
+        linkage: LinkageType::Internal,
         super_class: None,
-=======
-        linkage: LinkageType::Internal,
->>>>>>> 3fa49168
     };
 
     assert_eq!(format!("{:?}", ast.units[0]), format!("{expected:?}"));
