use core::panic;

use insta::{assert_debug_snapshot, assert_snapshot};
use plc_ast::{
    ast::{flatten_expression_list, AstStatement, DataType, Pou, ReferenceAccess, UserTypeDeclaration},
    control_statements::{AstControlStatement, CaseStatement},
    literals::{Array, AstLiteral},
    provider::IdProvider,
};

use crate::{
    index::{ArgumentType, Index, VariableType},
    resolver::{AnnotationMap, AnnotationMapImpl, StatementAnnotation},
    test_utils::tests::{annotate_with_ids, index_with_ids},
    typesystem::{
        DataTypeInformation, Dimension, TypeSize, BOOL_TYPE, BYTE_TYPE, DINT_TYPE, DWORD_TYPE, INT_TYPE,
        LINT_TYPE, LREAL_TYPE, LWORD_TYPE, REAL_TYPE, SINT_TYPE, UINT_TYPE, USINT_TYPE, VOID_TYPE, WORD_TYPE,
    },
};

use crate::TypeAnnotator;

#[macro_export]
macro_rules! assert_type_and_hint {
    ($annotations:expr, $index:expr, $stmt:expr, $expected_type:expr, $expected_type_hint:expr) => {
        assert_eq!(
            (
                $crate::resolver::AnnotationMap::get_type($annotations, $stmt, $index),
                $crate::resolver::AnnotationMap::get_type_hint($annotations, $stmt, $index),
            ),
            ($index.get_type($expected_type).ok(), $expected_type_hint.and_then(|n| $index.get_type(n).ok()))
        );
    };
}
#[test]
fn binary_expressions_resolves_types() {
    let id_provider = IdProvider::default();
    let (unit, index) = index_with_ids(
        "PROGRAM PRG
            1 + 2;
            1 + 2000;
            2147483648 + 1;
        END_PROGRAM",
        id_provider.clone(),
    );
    let (annotations, ..) = TypeAnnotator::visit_unit(&index, &unit, id_provider);
    let statements = &unit.implementations[0].statements;

    let expected_types = vec!["DINT", "DINT", "LINT"];

    let types: Vec<&str> =
        statements.iter().map(|s| annotations.get_type_or_void(s, &index).get_name()).collect();

    assert_eq!(expected_types, types);
}

#[test]
fn cast_expressions_resolves_types() {
    let id_provider = IdProvider::default();
    let (unit, mut index) = index_with_ids(
        "PROGRAM PRG
            VAR a : SINT; END_VAR
            BYTE#7;
            INT#a;
            UINT#7;
            DWORD#7;
        END_PROGRAM",
        id_provider.clone(),
    );
    let annotations = annotate_with_ids(&unit, &mut index, id_provider);
    let statements = &unit.implementations[0].statements;
    assert_type_and_hint!(&annotations, &index, &statements[0], BYTE_TYPE, None);
    assert_type_and_hint!(&annotations, &index, &statements[1], INT_TYPE, None);
    let AstStatement::ReferenceExpr { access: ReferenceAccess::Cast(target), ..} = &statements[1]  else {unreachable!()};
    assert_type_and_hint!(&annotations, &index, target.as_ref(), SINT_TYPE, None);

    assert_type_and_hint!(&annotations, &index, &statements[2], UINT_TYPE, None);
    assert_type_and_hint!(&annotations, &index, &statements[3], DWORD_TYPE, None);
}

#[test]
fn cast_expression_literals_get_casted_types() {
    let id_provider = IdProvider::default();
    let (unit, mut index) = index_with_ids(
        "PROGRAM PRG
            INT#16#FFFF; 
            WORD#16#FFFF; 
        END_PROGRAM",
        id_provider.clone(),
    );
    let annotations = annotate_with_ids(&unit, &mut index, id_provider);
    let statements = &unit.implementations[0].statements;
    {
        assert_type_and_hint!(&annotations, &index, &statements[0], INT_TYPE, None);
        let AstStatement::ReferenceExpr { access: ReferenceAccess::Cast(target), ..} = &statements[0]  else {unreachable!()};
        let t = target.as_ref();
        assert_eq!(
            format!(
                "{:#?}",
                AstStatement::Literal { kind: AstLiteral::Integer(0xFFFF), location: (0..0).into(), id: 0 }
            ),
            format!("{t:#?}")
        );
        assert_type_and_hint!(&annotations, &index, target.as_ref(), INT_TYPE, None);
    }
    {
        assert_type_and_hint!(&annotations, &index, &statements[1], WORD_TYPE, None);
        let AstStatement::ReferenceExpr { access: ReferenceAccess::Cast(target), ..} = &statements[1]  else {unreachable!()};
        let t = target.as_ref();
        assert_eq!(
            format!(
                "{:#?}",
                AstStatement::Literal { kind: AstLiteral::Integer(0xFFFF), location: (0..0).into(), id: 0 }
            ),
            format!("{t:#?}")
        );
        assert_type_and_hint!(&annotations, &index, target.as_ref(), WORD_TYPE, None);
    }
}

#[test]
fn cast_expressions_of_enum_with_resolves_types() {
    let id_provider = IdProvider::default();
    let (unit, mut index) = index_with_ids(
        "PROGRAM PRs
            MyEnum#a;
            MyEnum#b;
        END_PROGRAM
        TYPE MyEnum : (a,b,c); END_TYPE
        ",
        id_provider.clone(),
    );
    let annotations = annotate_with_ids(&unit, &mut index, id_provider);
    let statements = &unit.implementations[0].statements;
    assert_type_and_hint!(&annotations, &index, &statements[0], "MyEnum", None);
    assert_type_and_hint!(&annotations, &index, &statements[1], "MyEnum", None);

    let AstStatement::ReferenceExpr { access: ReferenceAccess::Cast(access), ..} = &statements[0] else { unreachable!()};
    assert_eq!(
        annotations.get(access),
        Some(&StatementAnnotation::Variable {
            resulting_type: "MyEnum".to_string(),
            qualified_name: "MyEnum.a".to_string(),
            constant: true,
            argument_type: ArgumentType::ByVal(VariableType::Global),
            is_auto_deref: false
        })
    );

    let AstStatement::ReferenceExpr { access: ReferenceAccess::Cast(access), ..} = &statements[1] else { unreachable!()};
    assert_eq!(
        annotations.get(access),
        Some(&StatementAnnotation::Variable {
            resulting_type: "MyEnum".to_string(),
            qualified_name: "MyEnum.b".to_string(),
            constant: true,
            argument_type: ArgumentType::ByVal(VariableType::Global),
            is_auto_deref: false
        })
    );
}

#[test]
fn cast_expressions_of_enum_with_direct_access_resolves_types() {
    let id_provider = IdProvider::default();
    let (unit, mut index) = index_with_ids(
        "PROGRAM PRs
            MyEnum#a.1;
            MyEnum#a.%W1;
        END_PROGRAM
        TYPE MyEnum : (a,b,c); END_TYPE
        ",
        id_provider.clone(),
    );
    let annotations = annotate_with_ids(&unit, &mut index, id_provider);
    let statements = &unit.implementations[0].statements;
    assert_type_and_hint!(&annotations, &index, &statements[0], BOOL_TYPE, None);
    assert_type_and_hint!(&annotations, &index, &statements[1], WORD_TYPE, None);
}

#[test]
fn direct_access_using_enum_values_resolves_types() {
    let id_provider = IdProvider::default();
    let (unit, mut index) = index_with_ids(
        "PROGRAM PRs
            VAR
                x : INT;
            END_VAR

            x.%XBIT01;
            x.%XBIT02;
            x.BIT01;
            x.BIT02;
        END_PROGRAM
        TYPE MyEnum : (BIT01:=0,BIT02,BIT03); END_TYPE
        ",
        id_provider.clone(),
    );
    let annotations = annotate_with_ids(&unit, &mut index, id_provider);
    let statements = &unit.implementations[0].statements;
    assert_type_and_hint!(&annotations, &index, &statements[0], BOOL_TYPE, None);
    assert_type_and_hint!(&annotations, &index, &statements[1], BOOL_TYPE, None);
    assert_type_and_hint!(&annotations, &index, &statements[2], VOID_TYPE, None);
    assert_type_and_hint!(&annotations, &index, &statements[3], VOID_TYPE, None);
}

#[test]
fn binary_expressions_resolves_types_for_mixed_signed_ints() {
    let id_provider = IdProvider::default();
    let (unit, mut index) = index_with_ids(
        "PROGRAM PRG
            VAR a : INT; END_VAR
            a + UINT#7;
        END_PROGRAM",
        id_provider.clone(),
    );
    let annotations = annotate_with_ids(&unit, &mut index, id_provider);
    let statements = &unit.implementations[0].statements;
    if let AstStatement::BinaryExpression { left, right, .. } = &statements[0] {
        assert_type_and_hint!(&annotations, &index, left, INT_TYPE, Some(DINT_TYPE));
        assert_type_and_hint!(&annotations, &index, right, UINT_TYPE, Some(DINT_TYPE));
        assert_type_and_hint!(&annotations, &index, &statements[0], DINT_TYPE, None);
    } else {
        unreachable!()
    }
}

#[test]
#[ignore = "Types on builtin types are not correctly annotated"]
fn expt_binary_expression() {
    fn get_params(stmt: &AstStatement) -> (&AstStatement, &AstStatement) {
        if let AstStatement::CallStatement { parameters, .. } = stmt {
            if let &[left, right] = flatten_expression_list(parameters.as_ref().as_ref().unwrap()).as_slice()
            {
                return (left, right);
            }
        }
        panic!("could not deconstruct call")
    }

    let id_provider = IdProvider::default();
    let (unit, mut index) = index_with_ids(
        "
        PROGRAM PRG
            VAR
                a,b : DINT;
                c,d : REAL;
                e,f : LREAL;
            END_VAR
            //DINTS
            a ** b; //DINT * DINT -> hint : DINT * DINT result DINT
            a ** d; //DINT * REAL -> hint : REAL * REAL result REAL
            a ** f; //DINT * LREAL -> hint : LREAL * LREAL result LREAL

            // REALS
            c ** b; //REAL * DINT -> hint : REAL * DINT result REAL
            c ** d; //REAL * REAL -> hint : REAL * REAL result REAL
            c ** f; //REAL * LREAL -> hint : LREAL * LREAL result LREAL

            // LREALS
            e ** b; //LREAL * DINT -> hint : REAL * DINT result REAL
            e ** d; //LREAL * REAL -> hint : LREAL * LREAL result LREAL
            e ** f; //LREAL * LREAL -> hint : LREAL * LREAL result LREAL
        END_PROGRAM",
        id_provider.clone(),
    );
    let annotations = annotate_with_ids(&unit, &mut index, id_provider);
    let statements = &unit.implementations[0].statements;
    //DINT
    let (left, right) = get_params(&statements[0]);
    assert_type_and_hint!(&annotations, &index, left, DINT_TYPE, None);
    assert_type_and_hint!(&annotations, &index, right, DINT_TYPE, None);
    assert_type_and_hint!(&annotations, &index, &statements[0], DINT_TYPE, None);
    let (left, right) = get_params(&statements[1]);
    assert_type_and_hint!(&annotations, &index, left, DINT_TYPE, Some(REAL_TYPE));
    assert_type_and_hint!(&annotations, &index, right, REAL_TYPE, None);
    assert_type_and_hint!(&annotations, &index, &statements[1], REAL_TYPE, None);
    let (left, right) = get_params(&statements[2]);
    assert_type_and_hint!(&annotations, &index, left, DINT_TYPE, Some(LREAL_TYPE));
    assert_type_and_hint!(&annotations, &index, right, LREAL_TYPE, None);
    assert_type_and_hint!(&annotations, &index, &statements[2], LREAL_TYPE, None);

    //REAL
    let (left, right) = get_params(&statements[3]);
    assert_type_and_hint!(&annotations, &index, left, REAL_TYPE, None);
    assert_type_and_hint!(&annotations, &index, right, DINT_TYPE, None);
    assert_type_and_hint!(&annotations, &index, &statements[3], REAL_TYPE, None);
    let (left, right) = get_params(&statements[4]);
    assert_type_and_hint!(&annotations, &index, left, REAL_TYPE, None);
    assert_type_and_hint!(&annotations, &index, right, REAL_TYPE, None);
    assert_type_and_hint!(&annotations, &index, &statements[4], REAL_TYPE, None);
    let (left, right) = get_params(&statements[5]);
    assert_type_and_hint!(&annotations, &index, left, REAL_TYPE, Some(LREAL_TYPE));
    assert_type_and_hint!(&annotations, &index, right, LREAL_TYPE, None);
    assert_type_and_hint!(&annotations, &index, &statements[5], LREAL_TYPE, None);

    //LREAL
    let (left, right) = get_params(&statements[6]);
    assert_type_and_hint!(&annotations, &index, left, LREAL_TYPE, None);
    assert_type_and_hint!(&annotations, &index, right, DINT_TYPE, None);
    assert_type_and_hint!(&annotations, &index, &statements[6], LREAL_TYPE, None);
    let (left, right) = get_params(&statements[7]);
    assert_type_and_hint!(&annotations, &index, left, LREAL_TYPE, None);
    assert_type_and_hint!(&annotations, &index, right, REAL_TYPE, Some(LREAL_TYPE));
    assert_type_and_hint!(&annotations, &index, &statements[7], LREAL_TYPE, None);
    let (left, right) = get_params(&statements[8]);
    assert_type_and_hint!(&annotations, &index, left, LREAL_TYPE, None);
    assert_type_and_hint!(&annotations, &index, right, LREAL_TYPE, None);
    assert_type_and_hint!(&annotations, &index, &statements[8], LREAL_TYPE, None);
}

#[test]
fn binary_expressions_resolves_types_for_literals_directly() {
    let id_provider = IdProvider::default();
    let (unit, mut index) = index_with_ids(
        "PROGRAM PRG
            VAR a : BYTE; END_VAR
            a := a + 7;
            a := 7;
        END_PROGRAM",
        id_provider.clone(),
    );
    let annotations = annotate_with_ids(&unit, &mut index, id_provider);
    let statements = &unit.implementations[0].statements;

    if let AstStatement::Assignment { right: addition, .. } = &statements[0] {
        // a + 7 --> DINT (BYTE hint)
        assert_type_and_hint!(&annotations, &index, addition, DINT_TYPE, Some(BYTE_TYPE));
        if let AstStatement::BinaryExpression { left: a, right: seven, .. } = addition.as_ref() {
            // a --> BYTE (DINT hint)
            assert_type_and_hint!(&annotations, &index, a, BYTE_TYPE, Some(DINT_TYPE));
            // 7 --> DINT (no hint)
            assert_type_and_hint!(&annotations, &index, seven, DINT_TYPE, None);
        } else {
            unreachable!()
        }
    } else {
        unreachable!()
    }

    if let AstStatement::Assignment { right: seven, .. } = &statements[1] {
        assert_type_and_hint!(&annotations, &index, seven, DINT_TYPE, Some(BYTE_TYPE));
    } else {
        unreachable!()
    }
}

#[test]
fn addition_subtraction_expression_with_pointers_resolves_to_pointer_type() {
    let id_provider = IdProvider::default();
    let (unit, mut index) = index_with_ids(
        "PROGRAM PRG
            VAR a : REF_TO BYTE; b : BYTE; END_VAR
            a := &b + 7;
            a := a + 7 + 1;
            a := 7 + &b;
        END_PROGRAM",
        id_provider.clone(),
    );
    let annotations = annotate_with_ids(&unit, &mut index, id_provider);
    let statements = &unit.implementations[0].statements;

    if let AstStatement::Assignment { right: addition, .. } = &statements[0] {
        assert_type_and_hint!(&annotations, &index, addition, "__POINTER_TO_BYTE", Some("__PRG_a"));
    }
    if let AstStatement::Assignment { right: addition, .. } = &statements[1] {
        assert_type_and_hint!(&annotations, &index, addition, "__PRG_a", Some("__PRG_a"));
        if let AstStatement::BinaryExpression { left, .. } = &**addition {
            assert_type_and_hint!(&annotations, &index, left, "__PRG_a", None);
        }
    }
    if let AstStatement::Assignment { right: addition, .. } = &statements[2] {
        assert_type_and_hint!(&annotations, &index, addition, "__POINTER_TO_BYTE", Some("__PRG_a"));
    }
}

#[test]
fn equality_with_pointers_is_bool() {
    let id_provider = IdProvider::default();
    let (unit, mut index) = index_with_ids(
        "PROGRAM PRG
            VAR a : REF_TO BYTE; b : BOOL; END_VAR
            b := a > 7;
            b := 0 = a;
        END_PROGRAM",
        id_provider.clone(),
    );
    let annotations = annotate_with_ids(&unit, &mut index, id_provider);
    let statements = &unit.implementations[0].statements;

    if let AstStatement::Assignment { right: addition, .. } = &statements[0] {
        assert_type_and_hint!(&annotations, &index, addition, BOOL_TYPE, Some(BOOL_TYPE));
    }
    if let AstStatement::Assignment { right: addition, .. } = &statements[1] {
        assert_type_and_hint!(&annotations, &index, addition, BOOL_TYPE, Some(BOOL_TYPE));
    }
}

#[test]
fn complex_expressions_resolves_types_for_literals_directly() {
    let id_provider = IdProvider::default();
    let (unit, mut index) = index_with_ids(
        "PROGRAM PRG
            VAR
                a : BYTE;
                b : SINT;
                c : INT;
            END_VAR
            a := ((b + USINT#7) - c);
        END_PROGRAM",
        id_provider.clone(),
    );
    let annotations = annotate_with_ids(&unit, &mut index, id_provider);
    let statements = &unit.implementations[0].statements;

    if let AstStatement::Assignment { right, .. } = &statements[0] {
        // ((b + USINT#7) - c)
        assert_type_and_hint!(&annotations, &index, right, DINT_TYPE, Some(BYTE_TYPE));
        if let AstStatement::BinaryExpression { left, right: c, .. } = right.as_ref() {
            // c
            assert_type_and_hint!(&annotations, &index, c, INT_TYPE, Some(DINT_TYPE));
            // (b + USINT#7)
            assert_type_and_hint!(&annotations, &index, left, DINT_TYPE, None);

            if let AstStatement::BinaryExpression { left: b, right: seven, .. } = left.as_ref() {
                //b
                assert_type_and_hint!(&annotations, &index, b, SINT_TYPE, Some(DINT_TYPE));
                // USINT#7
                assert_type_and_hint!(&annotations, &index, seven, USINT_TYPE, Some(DINT_TYPE));
            } else {
                unreachable!()
            }
        } else {
            unreachable!()
        }
        // 7 --> DINT (BYTE hint)
    } else {
        unreachable!()
    }
}

#[test]
fn unary_expressions_resolves_types() {
    let id_provider = IdProvider::default();
    let (unit, index) = index_with_ids(
        "PROGRAM PRG
            NOT TRUE;
            -(2+3);
            -0.2;
        END_PROGRAM",
        id_provider.clone(),
    );
    let (annotations, ..) = TypeAnnotator::visit_unit(&index, &unit, id_provider);
    let statements = &unit.implementations[0].statements;

    let expected_types = vec!["BOOL", "DINT", "REAL"];

    let types: Vec<&str> =
        statements.iter().map(|s| annotations.get_type_or_void(s, &index).get_name()).collect();

    assert_eq!(expected_types, types);
}

#[test]
fn binary_expressions_resolves_types_with_floats() {
    let id_provider = IdProvider::default();
    let (unit, index) = index_with_ids(
        "PROGRAM PRG
            1 + 2.2;
            1.1 + 2000;
            2000.0 + 1.0;
        END_PROGRAM",
        id_provider.clone(),
    );
    let (annotations, ..) = TypeAnnotator::visit_unit(&index, &unit, id_provider);
    let statements = &unit.implementations[0].statements;

    let expected_types = vec!["REAL", "REAL", "REAL"];
    for (i, s) in statements.iter().enumerate() {
        assert_eq!(expected_types[i], annotations.get_type_or_void(s, &index).get_name(), "{:#?}", s);
    }
}

#[test]
fn binary_expressions_resolves_types_with_float_comparisons() {
    //GIVEN some comparison expressions with floats
    let id_provider = IdProvider::default();
    let (unit, mut index) = index_with_ids(
        "PROGRAM PRG
            VAR a, b : REAL END_VAR
                a < b;
                a = b;
                a >= b;
        END_PROGRAM",
        id_provider.clone(),
    );

    //WHEN I annotate the code
    let annotations = annotate_with_ids(&unit, &mut index, id_provider);
    let statements = &unit.implementations[0].statements;

    //I want the expressions to be of type BOOL, the left and right of type REAL
    for s in statements.iter() {
        assert_type_and_hint!(&annotations, &index, s, BOOL_TYPE, None);

        if let AstStatement::BinaryExpression { left, right, .. } = s {
            assert_type_and_hint!(&annotations, &index, left, REAL_TYPE, None);
            assert_type_and_hint!(&annotations, &index, right, REAL_TYPE, None);
        } else {
            unreachable!()
        }
    }
}

#[test]
fn binary_expressions_resolves_types_of_literals_with_float_comparisons() {
    //GIVEN some comparison expressions with floats
    let id_provider = IdProvider::default();
    let (unit, mut index) = index_with_ids(
        "PROGRAM PRG
            VAR a : REAL END_VAR
                a < 1;
        END_PROGRAM",
        id_provider.clone(),
    );

    //WHEN I annotate the code
    let annotations = annotate_with_ids(&unit, &mut index, id_provider);
    let statements = &unit.implementations[0].statements;

    //I want the '1' to be treated as a real right away (no casting involved)
    for s in statements.iter() {
        assert_type_and_hint!(&annotations, &index, s, BOOL_TYPE, None);

        if let AstStatement::BinaryExpression { left, right, .. } = s {
            assert_type_and_hint!(&annotations, &index, left, REAL_TYPE, None);
            assert_type_and_hint!(&annotations, &index, right, REAL_TYPE, None);
        } else {
            unreachable!()
        }
    }
}

#[test]
fn local_variables_resolves_types() {
    let id_provider = IdProvider::default();
    let (unit, index) = index_with_ids(
        "PROGRAM PRG
            VAR
                b : BYTE;
                w : WORD;
                dw : DWORD;
                lw : LWORD;
                si : SINT;
                usi : USINT;
                i : INT;
                ui : UINT;
                di : DINT;
                udi : UDINT;
                li : LINT;
                uli : ULINT;
            END_VAR

            b;
            w;
            dw;
            lw;
            si;
            usi;
            i;
            ui;
            di;
            udi;
            li;
            uli;
        END_PROGRAM",
        id_provider.clone(),
    );
    let (annotations, ..) = TypeAnnotator::visit_unit(&index, &unit, id_provider);
    let statements = &unit.implementations[0].statements;

    let expected_types = vec![
        "BYTE", "WORD", "DWORD", "LWORD", "SINT", "USINT", "INT", "UINT", "DINT", "UDINT", "LINT", "ULINT",
    ];
    let type_names: Vec<&str> =
        statements.iter().map(|s| annotations.get_type_or_void(s, &index).get_name()).collect();

    assert_eq!(format!("{expected_types:?}"), format!("{type_names:?}"));
}

#[test]
fn global_resolves_types() {
    let id_provider = IdProvider::default();
    let (unit, index) = index_with_ids(
        "
        VAR_GLOBAL
            b : BYTE;
            w : WORD;
            dw : DWORD;
            lw : LWORD;
            si : SINT;
            usi : USINT;
            i : INT;
            ui : UINT;
            di : DINT;
            udi : UDINT;
            li : LINT;
            uli : ULINT;
        END_VAR

        PROGRAM PRG
            b;
            w;
            dw;
            lw;
            si;
            usi;
            i;
            ui;
            di;
            udi;
            li;
            uli;
        END_PROGRAM",
        id_provider.clone(),
    );
    let (annotations, ..) = TypeAnnotator::visit_unit(&index, &unit, id_provider);
    let statements = &unit.implementations[0].statements;

    let expected_types = vec![
        "BYTE", "WORD", "DWORD", "LWORD", "SINT", "USINT", "INT", "UINT", "DINT", "UDINT", "LINT", "ULINT",
    ];
    let type_names: Vec<&str> =
        statements.iter().map(|s| annotations.get_type_or_void(s, &index).get_name()).collect();

    assert_eq!(format!("{expected_types:?}"), format!("{type_names:?}"));
}

#[test]
fn global_initializers_resolves_types() {
    let id_provider = IdProvider::default();
    let (unit, index) = index_with_ids(
        "
        VAR_GLOBAL
            b : BYTE := 0;
            w : WORD := 0;
            dw : DWORD := 0;
            lw : LWORD := 0;
            si : SINT := 0;
            usi : USINT := 0;
            i : INT := 0;
            ui : UINT := 0;
            di : DINT := 0;
            udi : UDINT := 0;
            li : LINT := 0;
            uli : ULINT := 0;
        END_VAR
        ",
        id_provider.clone(),
    );
    let (annotations, ..) = TypeAnnotator::visit_unit(&index, &unit, id_provider);
    let statements: Vec<&AstStatement> =
        unit.global_vars[0].variables.iter().map(|it| it.initializer.as_ref().unwrap()).collect();

    let expected_types =
        vec!["DINT", "DINT", "DINT", "DINT", "DINT", "DINT", "DINT", "DINT", "DINT", "DINT", "DINT", "DINT"];
    let type_names: Vec<&str> =
        statements.iter().map(|s| annotations.get_type_or_void(s, &index).get_name()).collect();

    assert_eq!(format!("{expected_types:?}"), format!("{type_names:?}"));
}

#[test]
fn resolve_binary_expressions() {
    let id_provider = IdProvider::default();
    let (unit, index) = index_with_ids(
        "
        VAR_GLOBAL
            b : BYTE;
            w : WORD;
            dw : DWORD;
            lw : LWORD;
            si : SINT;
            usi : USINT;
            i : INT;
            ui : UINT;
            di : DINT;
            udi : UDINT;
            li : LINT;
            uli : ULINT;
        END_VAR

        PROGRAM PRG
            b + b;
            b + w;
            b + dw;
            b + lw;
            b + si;
            b + usi;
            b + i;
            b + ui;
            b + di;
            b + udi;
            b + li;
            b + uli;
        END_PROGRAM",
        id_provider.clone(),
    );
    let (annotations, ..) = TypeAnnotator::visit_unit(&index, &unit, id_provider);
    let statements = &unit.implementations[0].statements;

    let expected_types = vec![
        "BYTE", "WORD", "DWORD", "LWORD", "DINT", "DINT", "DINT", "DINT", "DINT", "DINT", "LINT", "ULINT",
    ];
    let type_names: Vec<&str> =
        statements.iter().map(|s| annotations.get_type_or_void(s, &index).get_name()).collect();

    assert_eq!(format!("{expected_types:?}"), format!("{type_names:?}"));
}

#[test]
fn necessary_promotions_should_be_type_hinted() {
    // GIVEN  BYTE + DINT, BYTE < DINT
    let id_provider = IdProvider::default();
    let (unit, mut index) = index_with_ids(
        "
        VAR_GLOBAL
            b : BYTE;
            di : DINT;
       END_VAR

        PROGRAM PRG
            b + di;
            b < di;
        END_PROGRAM",
        id_provider.clone(),
    );

    //WHEN it gets annotated
    let annotations = annotate_with_ids(&unit, &mut index, id_provider);
    let statements = &unit.implementations[0].statements;

    // THEN we want a hint to promote b to DINT, BYTE + DINT should be treated as DINT
    if let AstStatement::BinaryExpression { left, .. } = &statements[0] {
        assert_eq!(annotations.get_type(&statements[0], &index), index.find_effective_type_by_name("DINT"));
        assert_eq!(
            (annotations.get_type(left.as_ref(), &index), annotations.get_type_hint(left.as_ref(), &index)),
            (index.find_effective_type_by_name("BYTE"), index.find_effective_type_by_name("DINT"))
        );
    } else {
        unreachable!();
    }

    // THEN we want a hint to promote b to DINT, BYTE < DINT should be treated as BOOL
    if let AstStatement::BinaryExpression { left, .. } = &statements[1] {
        assert_eq!(annotations.get_type(&statements[1], &index), index.find_effective_type_by_name("BOOL"));
        assert_eq!(
            (annotations.get_type(left.as_ref(), &index), annotations.get_type_hint(left.as_ref(), &index)),
            (index.find_effective_type_by_name("BYTE"), index.find_effective_type_by_name("DINT"))
        );
    } else {
        unreachable!();
    }
}

#[test]
fn necessary_promotions_between_real_and_literal_should_be_type_hinted() {
    // GIVEN  REAL > DINT
    let id_provider = IdProvider::default();
    let (unit, mut index) = index_with_ids(
        "
        VAR_GLOBAL
            f : REAL;
       END_VAR

        PROGRAM PRG
            f > 0;
        END_PROGRAM",
        id_provider.clone(),
    );

    //WHEN it gets annotated
    let annotations = annotate_with_ids(&unit, &mut index, id_provider);
    let statements = &unit.implementations[0].statements;

    // THEN we want '0' to be treated as a REAL right away, the result of f > 0 should be type bool
    if let AstStatement::BinaryExpression { right, .. } = &statements[0] {
        assert_eq!(annotations.get_type(&statements[0], &index), index.find_effective_type_by_name("BOOL"));

        assert_type_and_hint!(&annotations, &index, &statements[0], BOOL_TYPE, None);
        assert_type_and_hint!(&annotations, &index, right.as_ref(), REAL_TYPE, None);
    } else {
        unreachable!();
    }
}

#[test]
fn complex_expressions_resolve_types() {
    let id_provider = IdProvider::default();
    let (unit, index) = index_with_ids(
        "PROGRAM PRG
            VAR
                b : BYTE;
                w : WORD;
                dw : DWORD;
                lw : LWORD;
                si : SINT;
                usi : USINT;
                i : INT;
                ui : UINT;
                di : DINT;
                udi : UDINT;
                li : LINT;
                uli : ULINT;
                r : REAL;
            END_VAR

            b + w * di + li;
            b + w + di;
            b + w * di + r;
        END_PROGRAM",
        id_provider.clone(),
    );
    let (annotations, ..) = TypeAnnotator::visit_unit(&index, &unit, id_provider);
    let statements = &unit.implementations[0].statements;

    let expected_types = vec!["LINT", "DINT", "REAL"];
    let type_names: Vec<&str> =
        statements.iter().map(|s| annotations.get_type_or_void(s, &index).get_name()).collect();

    assert_eq!(format!("{expected_types:?}"), format!("{type_names:?}"));
}

#[test]
fn pointer_expressions_resolve_types() {
    let id_provider = IdProvider::default();
    let (unit, index) = index_with_ids(
        "PROGRAM PRG
            VAR
                i : REF_TO INT;
                y : REF_TO MyInt;
                a : MyIntRef;
                b : MyAliasRef;
            END_VAR

            i;
            i^;

            y;
            y^;

            a;
            a^;

            b;
            b^;
        END_PROGRAM

        TYPE MyInt: INT := 7; END_TYPE
        TYPE MyIntRef: REF_TO INT; END_TYPE
        TYPE MyAliasRef: REF_TO MyInt; END_TYPE

        ",
        id_provider.clone(),
    );
    let (annotations, ..) = TypeAnnotator::visit_unit(&index, &unit, id_provider);
    let statements = &unit.implementations[0].statements;

    let expected_types = vec!["__PRG_i", "INT", "__PRG_y", "INT", "MyIntRef", "INT", "MyAliasRef", "INT"];
    let type_names: Vec<&str> =
        statements.iter().map(|s| annotations.get_type_or_void(s, &index).get_name()).collect();

    assert_eq!(format!("{expected_types:?}"), format!("{type_names:?}"));
}

#[test]
fn array_expressions_resolve_types() {
    let id_provider = IdProvider::default();
    let (unit, index) = index_with_ids(
        "PROGRAM PRG
            VAR
                i : ARRAY[0..10] OF INT;
                y : ARRAY[0..10] OF MyInt;
                a : MyIntArray;
                b : MyAliasArray;
                z : ARRAY[0..10] OF ARRAY[0..5] OF BYTE;
            END_VAR

            i;
            i[2];

            y;
            y[2];

            a;
            a[2];

            b;
            b[2];

            z;
            z[2];
        END_PROGRAM

        TYPE MyInt: INT := 7; END_TYPE
        TYPE MyIntArray: ARRAY[0..10] OF INT := 7; END_TYPE
        TYPE MyAliasArray: ARRAY[0..10] OF MyInt := 7; END_TYPE

        ",
        id_provider.clone(),
    );
    let (annotations, ..) = TypeAnnotator::visit_unit(&index, &unit, id_provider);
    let statements = &unit.implementations[0].statements;

    let expected_types = vec![
        "__PRG_i",
        "INT",
        "__PRG_y",
        "INT",
        "MyIntArray",
        "INT",
        "MyAliasArray",
        "INT",
        "__PRG_z",
        "__PRG_z_",
    ];
    let type_names: Vec<&str> =
        statements.iter().map(|s| annotations.get_type_or_void(s, &index).get_name()).collect();

    assert_eq!(format!("{expected_types:?}"), format!("{type_names:?}"));
}

#[test]
fn qualified_expressions_resolve_types() {
    let id_provider = IdProvider::default();
    let (unit, index) = index_with_ids(
        "
         PROGRAM Other
            VAR_INPUT
                b : BYTE;
                w : WORD;
                dw : DWORD;
                lw : LWORD;
            END_VAR
        END_PROGRAM

        PROGRAM PRG
            Other.b;
            Other.w;
            Other.dw;
            Other.lw;
            Other.b + Other.w;
            Other.b + Other.w + Other.dw;
            Other.b + Other.w + Other.dw + Other.lw;
        END_PROGRAM",
        id_provider.clone(),
    );
    let (annotations, ..) = TypeAnnotator::visit_unit(&index, &unit, id_provider);
    let statements = &unit.implementations[1].statements;

    let expected_types = vec!["BYTE", "WORD", "DWORD", "LWORD", "WORD", "DWORD", "LWORD"];
    let type_names: Vec<&str> =
        statements.iter().map(|s| annotations.get_type_or_void(s, &index).get_name()).collect();

    assert_eq!(format!("{expected_types:?}"), format!("{type_names:?}"));
}

#[test]
fn pou_expressions_resolve_types() {
    let id_provider = IdProvider::default();
    let (unit, index) = index_with_ids(
        "
        PROGRAM OtherPrg
        END_PROGRAM

        FUNCTION OtherFunc : INT
        END_FUNCTION

        FUNCTION_BLOCK OtherFuncBlock
        END_FUNCTION_BLOCK

        PROGRAM PRG
            OtherPrg;
            OtherFunc;
            OtherFuncBlock;
        END_PROGRAM",
        id_provider.clone(),
    );
    let (annotations, ..) = TypeAnnotator::visit_unit(&index, &unit, id_provider);
    let statements = &unit.implementations[3].statements;

    //Functions and Functionblocks should not resolve to a type
    let expected_types = vec!["OtherPrg", VOID_TYPE, "OtherFuncBlock"];
    let type_names: Vec<&str> =
        statements.iter().map(|s| annotations.get_type_or_void(s, &index).get_name()).collect();
    assert_eq!(format!("{expected_types:?}"), format!("{type_names:?}"));

    assert_eq!(
        Some(&StatementAnnotation::Program { qualified_name: "OtherPrg".into() }),
        annotations.get(&statements[0])
    );
    assert_eq!(
        Some(&StatementAnnotation::Function {
            qualified_name: "OtherFunc".into(),
            return_type: "INT".into(),
            call_name: None,
        }),
        annotations.get(&statements[1])
    );
    assert_eq!(
        Some(&StatementAnnotation::Type { type_name: "OtherFuncBlock".into() }),
        annotations.get(&statements[2])
    );
}

#[test]
fn assignment_expressions_resolve_types() {
    let id_provider = IdProvider::default();
    let (unit, index) = index_with_ids(
        "
        PROGRAM PRG
            VAR
                x : INT;
                y : BYTE;
                z : LWORD;
            END_VAR

            x := y;
            z := x;
        END_PROGRAM",
        id_provider.clone(),
    );
    let (annotations, ..) = TypeAnnotator::visit_unit(&index, &unit, id_provider);
    let statements = &unit.implementations[0].statements;

    let expected_types = vec![VOID_TYPE, VOID_TYPE];
    let type_names: Vec<&str> =
        statements.iter().map(|s| annotations.get_type_or_void(s, &index).get_name()).collect();

    assert_eq!(format!("{expected_types:?}"), format!("{type_names:?}"));

    if let AstStatement::Assignment { left, right, .. } = &statements[0] {
        assert_eq!(annotations.get_type_or_void(left, &index).get_name(), "INT");
        assert_eq!(annotations.get_type_or_void(right, &index).get_name(), "BYTE");
    } else {
        panic!("expected assignment")
    }
    if let AstStatement::Assignment { left, right, .. } = &statements[1] {
        assert_eq!(annotations.get_type_or_void(left, &index).get_name(), "LWORD");
        assert_eq!(annotations.get_type_or_void(right, &index).get_name(), "INT");
    } else {
        panic!("expected assignment")
    }
}

#[test]
fn qualified_expressions_to_structs_resolve_types() {
    let id_provider = IdProvider::default();
    let (unit, index) = index_with_ids(
        "
        TYPE NextStruct: STRUCT
            b : BYTE;
            w : WORD;
            dw : DWORD;
            lw : LWORD;
        END_STRUCT
        END_TYPE

        TYPE MyStruct: STRUCT
            b : BYTE;
            w : WORD;
            dw : DWORD;
            lw : LWORD;
            next : NextStruct;
        END_STRUCT
        END_TYPE

        PROGRAM PRG
            VAR
                mys : MyStruct;
            END_VAR
            mys;
            mys.b;
            mys.w;
            mys.dw;
            mys.lw;
            mys.next;
            mys.next.b;
            mys.next.w;
            mys.next.dw;
            mys.next.lw;
        END_PROGRAM",
        id_provider.clone(),
    );

    let (annotations, ..) = TypeAnnotator::visit_unit(&index, &unit, id_provider);
    let statements = &unit.implementations[0].statements;

    let expected_types =
        vec!["MyStruct", "BYTE", "WORD", "DWORD", "LWORD", "NextStruct", "BYTE", "WORD", "DWORD", "LWORD"];
    let type_names: Vec<&str> =
        statements.iter().map(|s| annotations.get_type_or_void(s, &index).get_name()).collect();

    assert_eq!(format!("{expected_types:?}"), format!("{type_names:?}"));
}

#[test]
fn qualified_expressions_to_inlined_structs_resolve_types() {
    let id_provider = IdProvider::default();
    let (unit, index) = index_with_ids(
        "
        PROGRAM PRG
            VAR
                mys : STRUCT
                    b : BYTE;
                    w : WORD;
                    dw : DWORD;
                    lw : LWORD;
                END_STRUCT;
            END_VAR
            mys;
            mys.b;
            mys.w;
            mys.dw;
            mys.lw;
        END_PROGRAM",
        id_provider.clone(),
    );

    let (annotations, ..) = TypeAnnotator::visit_unit(&index, &unit, id_provider);
    let statements = &unit.implementations[0].statements;

    let expected_types = vec!["__PRG_mys", "BYTE", "WORD", "DWORD", "LWORD"];
    let type_names: Vec<&str> =
        statements.iter().map(|s| annotations.get_type_or_void(s, &index).get_name()).collect();

    assert_eq!(format!("{expected_types:?}"), format!("{type_names:?}"));
}

#[test]
fn function_expression_resolves_to_the_function_itself_not_its_return_type() {
    //GIVEN a reference to a function
    let id_provider = IdProvider::default();
    let (unit, index) = index_with_ids(
        "
        FUNCTION foo : INT
        foo;
        END_FUNCTION

        PROGRAM PRG
            foo;
        END_PROGRAM
        ",
        id_provider.clone(),
    );

    //WHEN the AST is annotated
    let (annotations, ..) = TypeAnnotator::visit_unit(&index, &unit, id_provider);
    let statements = &unit.implementations[1].statements;

    // THEN we expect it to be annotated with the function itself
    let foo_annotation = annotations.get(&statements[0]);
    assert_eq!(
        Some(&StatementAnnotation::Function {
            qualified_name: "foo".into(),
            return_type: "INT".into(),
            call_name: None,
        }),
        foo_annotation
    );
    // AND we expect no type to be associated with the expression
    let associated_type = annotations.get_type(&statements[0], &index);
    assert_eq!(None, associated_type);

    let statements = &unit.implementations[0].statements;
    let foo_annotation = annotations.get(&statements[0]);
    assert_eq!(
        Some(&StatementAnnotation::Variable {
            qualified_name: "foo.foo".into(),
            resulting_type: "INT".into(),
            constant: false,
            is_auto_deref: false,
            argument_type: ArgumentType::ByVal(VariableType::Return),
        }),
        foo_annotation
    );
}

#[test]
fn function_call_expression_resolves_to_the_function_itself_not_its_return_type() {
    //GIVEN a reference to a function
    let id_provider = IdProvider::default();
    let (unit, index) = index_with_ids(
        "
        FUNCTION foo : INT
        END_FUNCTION

        PROGRAM PRG
            foo();
        END_PROGRAM
        ",
        id_provider.clone(),
    );

    //WHEN the AST is annotated
    let (annotations, ..) = TypeAnnotator::visit_unit(&index, &unit, id_provider);
    let statements = &unit.implementations[1].statements;

    // THEN we expect it to be annotated with the function itself
    let foo_annotation = annotations.get(&statements[0]);
    assert_eq!(Some(&StatementAnnotation::Value { resulting_type: "INT".into() }), foo_annotation);

    // AND we expect no type to be associated with the expression
    let associated_type = annotations.get_type(&statements[0], &index);
    assert_eq!(index.find_effective_type_by_name("INT"), associated_type);

    // AND the reference itself should be ...
    let AstStatement::CallStatement { operator,.. } = &statements[0] else {unreachable!()};
    assert_eq!(
        Some(&StatementAnnotation::Function {
            return_type: "INT".into(),
            qualified_name: "foo".into(),
            call_name: None
        }),
        annotations.get(operator)
    );
}

#[test]
fn comparison_resolves_to_function_call() {
    //GIVEN a reference to a function
    let id_provider = IdProvider::default();
    let (unit, index) = index_with_ids(
        "
        PROGRAM PRG
        VAR_TEMP
            a,b : STRING;
        END_VAR
        a = b;
        a < b;
        a <= b;
        a > b;
        a >= b;
        a <> b;
        END_PROGRAM
        ",
        id_provider.clone(),
    );

    //WHEN the AST is annotated
    let (annotations, ..) = TypeAnnotator::visit_unit(&index, &unit, id_provider);
    let statements = &unit.implementations[0].statements;

    // THEN we expect it to be annotated with the new function call ast for comparison
    let annotation = annotations.get(&statements[0]);
    assert_snapshot!(format!("{annotation:#?}"));
    let annotation = annotations.get(&statements[1]);
    assert_snapshot!(format!("{annotation:#?}"));
    let annotation = annotations.get(&statements[2]);
    assert_snapshot!(format!("{annotation:#?}"));
    let annotation = annotations.get(&statements[3]);
    assert_snapshot!(format!("{annotation:#?}"));
    let annotation = annotations.get(&statements[4]);
    assert_snapshot!(format!("{annotation:#?}"));
}

#[test]
fn shadowed_function_is_annotated_correctly() {
    let id_provider = IdProvider::default();
    let (unit, mut index) = index_with_ids(
        "
        FUNCTION foo : DINT
        END_FUNCTION

        PROGRAM prg
        foo();
        END_PROGRAM
        ",
        id_provider.clone(),
    );
    //WHEN the AST is annotated
    let annotations = annotate_with_ids(&unit, &mut index, id_provider);
    let statements = &unit.implementations[1].statements;

    // THEN we expect it to be annotated with the function itself
    assert_type_and_hint!(&annotations, &index, &statements[0], "DINT", None);
}

#[test]
fn alias_and_subrange_expressions_resolve_types() {
    let id_provider = IdProvider::default();
    let (unit, index) = index_with_ids(
        "
        TYPE MyAlias : INT; END_TYPE;
        TYPE MySubrange : INT(0..100); END_TYPE;

        PROGRAM PRG
            VAR 
                i : INT;
                a : MyAlias;
                s : MySubrange;
            END_VAR
            i;
            a;
            s;
        END_PROGRAM",
        id_provider.clone(),
    );

    let (annotations, ..) = TypeAnnotator::visit_unit(&index, &unit, id_provider);
    let statements = &unit.implementations[0].statements;

    let expected_types = vec!["INT", "INT", "MySubrange"];
    let type_names: Vec<&str> =
        statements.iter().map(|s| annotations.get_type_or_void(s, &index).get_name()).collect();

    assert_eq!(format!("{expected_types:?}"), format!("{type_names:?}"));
}

#[test]
fn qualified_expressions_to_aliased_structs_resolve_types() {
    let id_provider = IdProvider::default();
    let (unit, index) = index_with_ids(
        "
        TYPE NextStruct: STRUCT
            b : BYTE;
            w : WORD;
            dw : DWORD;
            lw : LWORD;
        END_STRUCT
        END_TYPE

        TYPE MyStruct: STRUCT
            b : BYTE;
            w : WORD;
            dw : DWORD;
            lw : LWORD;
            next : AliasedNextStruct;
        END_STRUCT
        END_TYPE

        TYPE AliasedMyStruct : MyStruct; END_TYPE
        TYPE AliasedNextStruct : NextStruct; END_TYPE

        PROGRAM PRG
            VAR
                mys : AliasedMyStruct;
            END_VAR
            mys;
            mys.b;
            mys.w;
            mys.dw;
            mys.lw;
            mys.next;
            mys.next.b;
            mys.next.w;
            mys.next.dw;
            mys.next.lw;
        END_PROGRAM",
        id_provider.clone(),
    );

    let (annotations, ..) = TypeAnnotator::visit_unit(&index, &unit, id_provider);
    let statements = &unit.implementations[0].statements;

    let expected_types =
        vec!["MyStruct", "BYTE", "WORD", "DWORD", "LWORD", "NextStruct", "BYTE", "WORD", "DWORD", "LWORD"];
    let type_names: Vec<&str> =
        statements.iter().map(|s| annotations.get_type_or_void(s, &index).get_name()).collect();

    assert_eq!(format!("{expected_types:?}"), format!("{type_names:?}"));
}

#[test]
fn qualified_expressions_to_fbs_resolve_types() {
    let id_provider = IdProvider::default();
    let (unit, index) = index_with_ids(
        "
        FUNCTION_BLOCK MyFb
            VAR_INPUT
                fb_b : SINT;
                fb_i : INT;
                fb_d : DINT;
            END_VAR
        END_FUNCTION_BLOCK

        PROGRAM PRG
            VAR
                fb : MyFb;
            END_VAR
            fb;
            fb.fb_b;
            fb.fb_i;
            fb.fb_d;
       END_PROGRAM",
        id_provider.clone(),
    );

    let (annotations, ..) = TypeAnnotator::visit_unit(&index, &unit, id_provider);
    let statements = &unit.implementations[1].statements;

    let expected_types = vec!["MyFb", "SINT", "INT", "DINT"];
    let type_names: Vec<&str> =
        statements.iter().map(|s| annotations.get_type_or_void(s, &index).get_name()).collect();

    assert_eq!(format!("{expected_types:?}"), format!("{type_names:?}"));
}

#[test]
fn qualified_expressions_dont_fallback_to_globals() {
    let id_provider = IdProvider::default();
    let (unit, index) = index_with_ids(
        "
        VAR_GLOBAL
            x : DINT;
        END_VAR

        TYPE MyStruct: STRUCT
            y : INT;
        END_STRUCT
        END_TYPE

        PROGRAM PRG
            VAR P : MyStruct; END_VAR
            P.x;
            P.y;
        END_PROGRAM",
        id_provider.clone(),
    );

    let (annotations, ..) = TypeAnnotator::visit_unit(&index, &unit, id_provider);
    let statements = &unit.implementations[0].statements;

    assert_eq!(None, annotations.get(&statements[0]));
    assert_eq!(
        Some(&StatementAnnotation::Variable {
            qualified_name: "MyStruct.y".into(),
            resulting_type: "INT".into(),
            constant: false,
            is_auto_deref: false,
            argument_type: ArgumentType::ByVal(VariableType::Input),
        }),
        annotations.get(&statements[1])
    );
}

#[test]
fn function_parameter_assignments_resolve_types() {
    let id_provider = IdProvider::default();
    let (unit, index) = index_with_ids(
        "
        FUNCTION foo : MyType
            VAR_INPUT
                x : INT;
            END_VAR
            VAR_OUTPUT
                y : SINT;
            END_VAR
        END_FUNCTION

        PROGRAM PRG
            foo(x := 3, y => 6);
        END_PROGRAM

        TYPE MyType: INT; END_TYPE
        ",
        id_provider.clone(),
    );

    let (annotations, ..) = TypeAnnotator::visit_unit(&index, &unit, id_provider);
    let statements = &unit.implementations[1].statements;

    assert_eq!(annotations.get_type_or_void(&statements[0], &index).get_name(), "INT");
    assert_eq!(annotations.get(&statements[0]), Some(&StatementAnnotation::value("INT")));
    if let AstStatement::CallStatement { operator, parameters, .. } = &statements[0] {
        //make sure the call's operator resolved correctly
        assert_eq!(annotations.get_type_or_void(operator, &index).get_name(), VOID_TYPE);
        assert_eq!(
            annotations.get(operator),
            Some(&StatementAnnotation::Function {
                qualified_name: "foo".into(),
                return_type: "MyType".into(),
                call_name: None,
            })
        );

        if let Some(AstStatement::ExpressionList { expressions, .. }) = &**parameters {
            if let AstStatement::Assignment { left, right, .. } = &expressions[0] {
                assert_eq!(annotations.get_type_or_void(left, &index).get_name(), "INT");
                assert_eq!(annotations.get_type_or_void(right, &index).get_name(), "DINT");
            } else {
                panic!("assignment expected")
            }
            if let AstStatement::OutputAssignment { left, right, .. } = &expressions[1] {
                assert_eq!(annotations.get_type_or_void(left, &index).get_name(), "SINT");
                assert_eq!(annotations.get_type_or_void(right, &index).get_name(), "DINT");
            } else {
                panic!("assignment expected")
            }
        } else {
            panic!("expression list expected")
        }
    } else {
        panic!("call statement");
    }
}

#[test]
fn nested_function_parameter_assignments_resolve_types() {
    let id_provider = IdProvider::default();
    let (unit, index) = index_with_ids(
        "
        FUNCTION foo : INT
            VAR_INPUT
                x : INT;
                y : BOOL;
            END_VAR
        END_FUNCTION

        FUNCTION baz : DINT
            VAR_INPUT
                x : DINT;
                y : DINT;
            END_VAR
        END_FUNCTION


        PROGRAM PRG
            VAR r: REAL; END_VAR
            foo(x := baz(x := 200, y := FALSE), y := baz(x := 200, y := TRUE) + r);
        END_PROGRAM",
        id_provider.clone(),
    );

    let (annotations, ..) = TypeAnnotator::visit_unit(&index, &unit, id_provider);
    let statements = &unit.implementations[2].statements;
    if let AstStatement::CallStatement { parameters, .. } = &statements[0] {
        //check the two parameters
        assert_parameter_assignment(parameters, 0, "INT", "DINT", &annotations, &index);
        assert_parameter_assignment(parameters, 1, "BOOL", "REAL", &annotations, &index);

        //check the inner call in the first parameter assignment of the outer call `x := baz(...)`
        if let AstStatement::Assignment { right, .. } = get_expression_from_list(parameters, 0) {
            if let AstStatement::CallStatement { parameters, .. } = right.as_ref() {
                // the left side here should be `x` - so lets see if it got mixed up with the outer call's `x`
                assert_parameter_assignment(parameters, 0, "DINT", "DINT", &annotations, &index);
            } else {
                panic!("inner call")
            }
        } else {
            panic!("assignment");
        }
    } else {
        panic!("call statement")
    }
}

#[test]
fn type_initial_values_are_resolved() {
    let id_provider = IdProvider::default();
    let (unit, mut index) = index_with_ids(
        "
        TYPE MyStruct : STRUCT
            x : INT := 20;
            y : BOOL := TRUE;
            z : STRING := 'abc';
        END_STRUCT
        END_TYPE
        ",
        id_provider.clone(),
    );

    let (mut annotations, ..) = TypeAnnotator::visit_unit(&index, &unit, id_provider);
    index.import(std::mem::take(&mut annotations.new_index));

    let UserTypeDeclaration { data_type, .. } = &unit.user_types[0];

    if let DataType::StructType { variables, .. } = data_type {
        assert_eq!(
            Some(&StatementAnnotation::value("DINT")),
            annotations.get(variables[0].initializer.as_ref().unwrap())
        );
        assert_eq!(
            Some(&StatementAnnotation::value("BOOL")),
            annotations.get(variables[1].initializer.as_ref().unwrap())
        );

        let _type_of_z = index.find_member("MyStruct", "z").unwrap().get_type_name();
        assert_eq!(
            Some(&StatementAnnotation::value(
                index.find_effective_type_by_name("__STRING_3").unwrap().get_name()
            )),
            annotations.get(variables[2].initializer.as_ref().unwrap())
        );
    } else {
        panic!("no datatype: {:#?}", data_type)
    }
}

#[test]
fn actions_are_resolved() {
    let id_provider = IdProvider::default();
    let (unit, index) = index_with_ids(
        "
        PROGRAM prg
            foo;
            prg.foo;
        END_PROGRAM
        ACTIONS prg
<<<<<<< HEAD
            ACTION foo 
            END_ACTION
=======
        ACTION foo
        END_ACTION
>>>>>>> 98fe5e06
        END_ACTIONS

        FUNCTION buz : INT
            prg.foo();
            prg.foo;
        END_FUNCTION
        ",
        id_provider.clone(),
    );

    let (annotations, ..) = TypeAnnotator::visit_unit(&index, &unit, id_provider);
    let foo_reference = &unit.implementations[0].statements[0];
    let annotation = annotations.get(foo_reference);
    assert_eq!(Some(&StatementAnnotation::Program { qualified_name: "prg.foo".into() }), annotation);
    let foo_reference = &unit.implementations[0].statements[1];
    let annotation = annotations.get(foo_reference);
    assert_eq!(Some(&StatementAnnotation::Program { qualified_name: "prg.foo".into() }), annotation);
    let method_call = &unit.implementations[2].statements[0];
    if let AstStatement::CallStatement { operator, .. } = method_call {
        assert_eq!(
            Some(&StatementAnnotation::Program { qualified_name: "prg.foo".into() }),
            annotations.get(operator)
        );
        assert_eq!(None, annotations.get(method_call));
    } else {
        panic!("Unexpcted statemet : {:?}", method_call);
    }
}
#[test]
fn method_references_are_resolved() {
    let id_provider = IdProvider::default();
    let (unit, index) = index_with_ids(
        "
        CLASS cls
        METHOD foo : INT
            foo;
        END_METHOD
        END_CLASS

        FUNCTION buz : INT
        VAR cl : cls; END_VAR
        cl.foo();
        END_FUNCTION
        ",
        id_provider.clone(),
    );

    let (annotations, ..) = TypeAnnotator::visit_unit(&index, &unit, id_provider);
    let foo_reference = &unit.implementations[0].statements[0];
    let annotation = annotations.get(foo_reference);
    assert_eq!(
        Some(&StatementAnnotation::Variable {
            qualified_name: "cls.foo.foo".into(),
            resulting_type: "INT".into(),
            constant: false,
            is_auto_deref: false,
            argument_type: ArgumentType::ByVal(VariableType::Return),
        }),
        annotation
    );
    let method_call = &unit.implementations[2].statements[0];
    if let AstStatement::CallStatement { operator, .. } = method_call {
        assert_eq!(
            Some(&StatementAnnotation::Function {
                return_type: "INT".into(),
                qualified_name: "cls.foo".into(),
                call_name: None,
            }),
            annotations.get(operator)
        );
        assert_eq!(Some(&StatementAnnotation::value("INT")), annotations.get(method_call));
    } else {
        panic!("Unexpcted statemet : {:?}", method_call);
    }
}

#[test]
fn bitaccess_is_resolved() {
    let id_provider = IdProvider::default();
    let (unit, index) = index_with_ids(
        r"
    PROGRAM prg
        VAR
            a,b,c,d,e : INT;
        END_VAR
        a.0;
        b.%X1;
        c.%B2;
        d.%W3;
        e.%D4;
    END_PROGRAM
    ",
        id_provider.clone(),
    );
    let (annotations, ..) = TypeAnnotator::visit_unit(&index, &unit, id_provider);
    let statements = &unit.implementations[0].statements;

    let expected_types = vec!["BOOL", "BOOL", "BYTE", "WORD", "DWORD"];
    let type_names: Vec<&str> =
        statements.iter().map(|s| annotations.get_type_or_void(s, &index).get_name()).collect();

    assert_eq!(format!("{expected_types:?}"), format!("{type_names:?}"));
}

#[test]
fn variable_direct_access_type_resolved() {
    let id_provider = IdProvider::default();
    let (unit, index) = index_with_ids(
        r"
    PROGRAM prg
        VAR
            a : INT;
        END_VAR
        a.%X1;
        a.%W2;
    END_PROGRAM
    ",
        id_provider.clone(),
    );
    let (annotations, ..) = TypeAnnotator::visit_unit(&index, &unit, id_provider);
    let statements = &unit.implementations[0].statements;

    {
        let a_x1 = &statements[0];
        assert_type_and_hint!(&annotations, &index, a_x1, BOOL_TYPE, None);
        let AstStatement::ReferenceExpr { access: ReferenceAccess::Member(x1), base: Some(a), .. } = a_x1 else { unreachable!()};
        assert_type_and_hint!(&annotations, &index, a, INT_TYPE, None);
        assert_type_and_hint!(&annotations, &index, x1, BOOL_TYPE, None);
    }
    {
        let a_w2 = &statements[1];
        assert_type_and_hint!(&annotations, &index, a_w2, WORD_TYPE, None);
        let AstStatement::ReferenceExpr { access: ReferenceAccess::Member(w2), base: Some(a), .. } = a_w2 else { unreachable!()};
        assert_type_and_hint!(&annotations, &index, a, INT_TYPE, None);
        assert_type_and_hint!(&annotations, &index, w2, WORD_TYPE, None);
    }
}

#[test]
fn variable_direct_access_type_resolved2() {
    let id_provider = IdProvider::default();
    let (unit, index) = index_with_ids(
        r"
    PROGRAM prg
        VAR
            a : INT;
            b : REAL;
            c : LREAL;
        END_VAR
        a.%Xa;
        a.%Xb;
        a.%Xc;
    END_PROGRAM
    ",
        id_provider.clone(),
    );
    let (annotations, ..) = TypeAnnotator::visit_unit(&index, &unit, id_provider);
    let statements = &unit.implementations[0].statements;

    let expected_types = vec!["INT", "REAL", "LREAL"];
    let type_names: Vec<&str> = statements
        .iter()
        .map(|s| {
            let AstStatement::ReferenceExpr { access: ReferenceAccess::Member(reference), .. } = s else { unreachable!("expected ReferenceExpr") };
            let AstStatement::DirectAccess { index, .. } = reference.as_ref() else { unreachable!("expected DirectAccess") };
            index
        })
        .map(|s| annotations.get_type_or_void(s, &index).get_name())
        .collect();

    assert_eq!(format!("{expected_types:?}"), format!("{type_names:?}"));
}

fn get_expression_from_list(stmt: &Option<AstStatement>, index: usize) -> &AstStatement {
    if let Some(AstStatement::ExpressionList { expressions, .. }) = stmt {
        &expressions[index]
    } else {
        panic!("no expression_list, found {:#?}", stmt)
    }
}

fn assert_parameter_assignment(
    parameters: &Option<AstStatement>,
    param_index: usize,
    left_type: &str,
    right_type: &str,
    annotations: &AnnotationMapImpl,
    index: &Index,
) {
    if let Some(AstStatement::ExpressionList { expressions, .. }) = parameters {
        if let AstStatement::Assignment { left, right, .. } = &expressions[param_index] {
            assert_eq!(annotations.get_type_or_void(left, index).get_name(), left_type);
            assert_eq!(annotations.get_type_or_void(right, index).get_name(), right_type);
        } else {
            panic!("assignment expected")
        }
    } else {
        panic!("expression list expected")
    }
}

#[test]
fn const_flag_is_calculated_when_resolving_simple_references() {
    let id_provider = IdProvider::default();
    let (unit, index) = index_with_ids(
        "
        VAR_GLOBAL CONSTANT
            cg : INT := 1;
        END_VAR

        VAR_GLOBAL
            g : INT := 1;
        END_VAR

        PROGRAM PRG
            VAR CONSTANT
                cl : INT;
            END_VAR

            VAR
                l : INT;
            END_VAR

            cg;
            g;
            cl;
            l;
       END_PROGRAM",
        id_provider.clone(),
    );

    let (annotations, ..) = TypeAnnotator::visit_unit(&index, &unit, id_provider);
    let statements = &unit.implementations[0].statements;

    let expected_consts = vec![true, false, true, false];
    let actual_consts: Vec<bool> = statements
        .iter()
        .map(|s| {
            if let Some(StatementAnnotation::Variable { constant, .. }) = annotations.get(s) {
                *constant
            } else {
                unreachable!()
            }
        })
        .collect();

    assert_eq!(format!("{expected_consts:?}"), format!("{actual_consts:?}"));
}

#[test]
fn const_flag_is_calculated_when_resolving_qualified_variables() {
    let id_provider = IdProvider::default();
    let (unit, index) = index_with_ids(
        "
        TYPE NextStruct: STRUCT
            b : BYTE;
        END_STRUCT
        END_TYPE

        TYPE MyStruct: STRUCT
            b : BYTE;
            next : NextStruct;
        END_STRUCT
        END_TYPE

        PROGRAM PRG
            VAR
                mys : MyStruct;
            END_VAR
            VAR CONSTANT
                cmys : MyStruct;
            END_VAR

            cmys.b;
            mys.b;
            cmys.next.b;
            mys.next.b;
        END_PROGRAM",
        id_provider.clone(),
    );

    let (annotations, ..) = TypeAnnotator::visit_unit(&index, &unit, id_provider);
    let statements = &unit.implementations[0].statements;

    let expected_consts = vec![true, false, true, false];
    let actual_consts: Vec<bool> = statements
        .iter()
        .map(|s| {
            if let Some(StatementAnnotation::Variable { constant, .. }) = annotations.get(s) {
                *constant
            } else {
                unreachable!()
            }
        })
        .collect();

    assert_eq!(format!("{expected_consts:?}"), format!("{actual_consts:?}"));
}

#[test]
fn const_flag_is_calculated_when_resolving_qualified_variables_over_prgs() {
    let id_provider = IdProvider::default();
    let (unit, index) = index_with_ids(
        "
        TYPE NextStruct: STRUCT
            b : BYTE;
        END_STRUCT
        END_TYPE

        TYPE MyStruct: STRUCT
            b : BYTE;
            next : NextStruct;
        END_STRUCT
        END_TYPE

        PROGRAM PRG
            other.mys.next.b;
            other.cmys.next.b;
        END_PROGRAM

        PROGRAM other
            VAR
                mys : MyStruct;
            END_VAR
            VAR CONSTANT
                cmys : MyStruct;
            END_VAR

        END_PROGRAM
        ",
        id_provider.clone(),
    );

    let (annotations, ..) = TypeAnnotator::visit_unit(&index, &unit, id_provider);
    let statements = &unit.implementations[0].statements;

    let expected_consts = vec![false, true];
    let actual_consts: Vec<bool> = statements
        .iter()
        .map(|s| {
            if let Some(StatementAnnotation::Variable { constant, .. }) = annotations.get(s) {
                *constant
            } else {
                unreachable!()
            }
        })
        .collect();

    assert_eq!(format!("{expected_consts:?}"), format!("{actual_consts:?}"));
}

#[test]
fn const_flag_is_calculated_when_resolving_enum_literals() {
    let id_provider = IdProvider::default();
    let (unit, index) = index_with_ids(
        "
    TYPE Color: (red, green, yellow);
    END_TYPE

    PROGRAM other
        VAR
            state: (OPEN, CLOSE);
        END_VAR
        red;
        green;
        OPEN;
        state;
    END_PROGRAM
    ",
        id_provider.clone(),
    );

    let (annotations, ..) = TypeAnnotator::visit_unit(&index, &unit, id_provider);
    let statements = &unit.implementations[0].statements;

    let expected_consts = vec![true, true, true, false];
    let actual_consts: Vec<bool> = statements
        .iter()
        .map(|s| {
            if let Some(StatementAnnotation::Variable { constant, .. }) = annotations.get(s) {
                *constant
            } else {
                unreachable!()
            }
        })
        .collect();

    assert_eq!(format!("{expected_consts:?}"), format!("{actual_consts:?}"));
}

#[test]
fn global_enums_type_resolving() {
    let id_provider = IdProvider::default();
    let (unit, mut index) = index_with_ids(
        "VAR_GLOBAL
            x : (a,b,c);
        END_VAR",
        id_provider.clone(),
    );
    let annotations = annotate_with_ids(&unit, &mut index, id_provider);
    //check the type-annotation of a,b,c's implicit initializers

    let initalizer_types = index
        .get_global_qualified_enums()
        .values()
        .map(|it| {
            let const_exp = index
                .get_const_expressions()
                .get_constant_statement(it.initial_value.as_ref().unwrap())
                .unwrap();
            annotations.get_type(const_exp, &index).map(|it| it.get_name())
        })
        .collect::<Vec<Option<&str>>>();

    assert_eq!(vec![Some("DINT"), Some("__global_x"), Some("__global_x")], initalizer_types);
}

#[test]
fn global_enums_type_resolving2() {
    let id_provider = IdProvider::default();
    let (unit, mut index) =
        index_with_ids(" TYPE MyEnum : BYTE (zero, aa, bb := 7, cc); END_TYPE", id_provider.clone());
    let annotations = annotate_with_ids(&unit, &mut index, id_provider);

    //check the type-annotation of a,b,c's implicit initializers

    let initalizer_types = index
        .get_global_qualified_enums()
        .values()
        .map(|it| {
            let const_exp = index
                .get_const_expressions()
                .get_constant_statement(it.initial_value.as_ref().unwrap())
                .unwrap();
            (
                annotations.get_type(const_exp, &index).map(|it| it.get_name()),
                annotations.get_type_hint(const_exp, &index).map(|it| it.get_name()),
            )
        })
        .collect::<Vec<(Option<&str>, Option<&str>)>>();

    assert_eq!(
        vec![
            (Some("DINT"), Some("MyEnum")),
            (Some("DINT"), Some("MyEnum")),
            (Some("DINT"), Some("MyEnum")),
            (Some("DINT"), Some("MyEnum")),
        ],
        initalizer_types
    );
}

#[test]
fn global_lint_enums_type_resolving() {
    let id_provider = IdProvider::default();
    let (unit, mut index) =
        index_with_ids(" TYPE MyEnum : LINT (zero, aa, bb := 7, cc); END_TYPE", id_provider.clone());
    let annotations = annotate_with_ids(&unit, &mut index, id_provider);

    //check the type-annotation of a,b,c's implicit initializers

    let initalizer_types = index
        .get_global_qualified_enums()
        .values()
        .map(|it| {
            let const_exp = index
                .get_const_expressions()
                .get_constant_statement(it.initial_value.as_ref().unwrap())
                .unwrap();
            (
                annotations.get_type(const_exp, &index).map(|it| it.get_name()),
                annotations.get_type_hint(const_exp, &index).map(|it| it.get_name()),
            )
        })
        .collect::<Vec<(Option<&str>, Option<&str>)>>();

    assert_eq!(
        vec![
            (Some("DINT"), Some("MyEnum")),
            (Some("MyEnum"), Some("MyEnum")),
            (Some("DINT"), Some("MyEnum")),
            (Some("MyEnum"), Some("MyEnum")),
        ],
        initalizer_types
    );
}

#[test]
fn enum_element_initialization_is_annotated_correctly() {
    let id_provider = IdProvider::default();
    let (unit, mut index) =
        index_with_ids(" TYPE MyEnum : BYTE (zero, aa, bb := 7, cc); END_TYPE ", id_provider.clone());

    let annotations = annotate_with_ids(&unit, &mut index, id_provider);
    let data_type = &unit.user_types[0].data_type;
    if let DataType::EnumType { elements, .. } = data_type {
        if let AstStatement::Assignment { right, .. } = flatten_expression_list(elements)[2] {
            assert_type_and_hint!(&annotations, &index, right, "DINT", Some("MyEnum"));
        } else {
            unreachable!()
        }
    } else {
        unreachable!()
    }
}
#[test]
fn enum_initialization_is_annotated_correctly() {
    let id_provider = IdProvider::default();
    let (unit, mut index) = index_with_ids(
        " TYPE MyEnum : BYTE (zero, aa, bb := 7, cc); END_TYPE

        PROGRAM PRG
            VAR_TEMP
                x : MyEnum := 1;
                y : MyEnum := bb;
                z : MyEnum := cc;
            END_VAR


            x := aa;
            x := bb;
            x := cc;
        END_PROGRAM
        ",
        id_provider.clone(),
    );
    let annotations = annotate_with_ids(&unit, &mut index, id_provider);

    let variables = &unit.units[0].variable_blocks[0].variables;

    assert_type_and_hint!(
        &annotations,
        &index,
        variables[0].initializer.as_ref().unwrap(),
        "DINT",
        Some("MyEnum")
    );
    assert_type_and_hint!(
        &annotations,
        &index,
        variables[1].initializer.as_ref().unwrap(),
        "MyEnum",
        Some("MyEnum")
    );
    assert_type_and_hint!(
        &annotations,
        &index,
        variables[2].initializer.as_ref().unwrap(),
        "MyEnum",
        Some("MyEnum")
    );

    let statements = &unit.implementations[0].statements;
    if let AstStatement::Assignment { right, .. } = &statements[0] {
        assert_type_and_hint!(&annotations, &index, right.as_ref(), "MyEnum", Some("MyEnum"));
    } else {
        unreachable!()
    }
    if let AstStatement::Assignment { right, .. } = &statements[1] {
        assert_type_and_hint!(&annotations, &index, right.as_ref(), "MyEnum", Some("MyEnum"));
    } else {
        unreachable!()
    }
    if let AstStatement::Assignment { right, .. } = &statements[2] {
        assert_type_and_hint!(&annotations, &index, right.as_ref(), "MyEnum", Some("MyEnum"));
    } else {
        unreachable!()
    }
}

#[test]
fn struct_members_initializers_type_hint_test() {
    //GIVEN a struct with some initialization
    let id_provider = IdProvider::default();
    let (unit, mut index) = index_with_ids(
        "
        TYPE MyStruct:
        STRUCT
          i : INT := 7;
          si : SINT := 7;
          b : BOOL := 1;
          r : REAL := 3.1415;
          lr : LREAL := 3.1415;
        END_STRUCT
        END_TYPE
       ",
        id_provider.clone(),
    );

    // WHEN this type is annotated
    let annotations = annotate_with_ids(&unit, &mut index, id_provider);

    // THEN the members's initializers have correct type-hints
    if let DataType::StructType { variables, .. } = &unit.user_types[0].data_type {
        let hints: Vec<&str> = variables
            .iter()
            .map(|v| {
                annotations
                    .get_type_hint(v.initializer.as_ref().unwrap(), &index)
                    .map(crate::typesystem::DataType::get_name)
                    .unwrap()
            })
            .collect();

        assert_eq!(hints, vec!["INT", "SINT", "BOOL", "REAL", "LREAL"]);
    } else {
        unreachable!()
    }
}

#[test]
fn struct_member_explicit_initialization_test() {
    // GIVEN a struct-initialization with explicit assignments
    let id_provider = IdProvider::default();
    let (unit, mut index) = index_with_ids(
        "FUNCTION main : DINT
		VAR
			x	 		: myStruct;
		END_VAR
			x	:= (var1 := 1, var2 := 7);
		END_FUNCTION
		
		TYPE myStruct : STRUCT
				var1 : DINT;
				var2 : BYTE;
			END_STRUCT
		END_TYPE",
        id_provider.clone(),
    );

    // WHEN this type is annotated
    let annotations = annotate_with_ids(&unit, &mut index, id_provider);

    // THEN the initializers assignments have correct annotations
    let AstStatement::Assignment { right, ..} = &unit.implementations[0].statements[0] else { unreachable!()};
    let AstStatement::ExpressionList { expressions, ..} = right.as_ref() else {unreachable!()};

    let AstStatement::Assignment{left, ..} = &expressions[0] else {unreachable!()};
    assert_eq!(
        Some(&StatementAnnotation::Variable {
            resulting_type: "DINT".to_string(),
            qualified_name: "myStruct.var1".to_string(),
            constant: false,
            argument_type: ArgumentType::ByVal(VariableType::Input),
            is_auto_deref: false
        }),
        annotations.get(left)
    );

    let AstStatement::Assignment{left, ..} = &expressions[1] else {unreachable!()};
    assert_eq!(
        Some(&StatementAnnotation::Variable {
            resulting_type: "BYTE".to_string(),
            qualified_name: "myStruct.var2".to_string(),
            constant: false,
            argument_type: ArgumentType::ByVal(VariableType::Input),
            is_auto_deref: false
        }),
        annotations.get(left)
    );
}

#[test]
fn program_members_initializers_type_hint_test() {
    //GIVEN a pou with some initialization
    let id_provider = IdProvider::default();
    let (unit, mut index) = index_with_ids(
        "
        PROGRAM prg
      	  VAR_INPUT
            i : INT := 7;
            si : SINT := 7;
            b : BOOL := 1;
            r : REAL := 3.1415;
            lr : LREAL := 3.1415;
          END_VAR
        END_PROGRAM
      ",
        id_provider.clone(),
    );

    // WHEN it is annotated
    let annotations = annotate_with_ids(&unit, &mut index, id_provider);

    // THEN the members's initializers have correct type-hints
    let Pou { variable_blocks: blocks, .. } = &unit.units[0];
    let hints: Vec<&str> = blocks[0]
        .variables
        .iter()
        .map(|v| {
            annotations
                .get_type_hint(v.initializer.as_ref().unwrap(), &index)
                .map(crate::typesystem::DataType::get_name)
                .unwrap()
        })
        .collect();

    assert_eq!(hints, vec!["INT", "SINT", "BOOL", "REAL", "LREAL"]);
}

#[test]
fn data_type_initializers_type_hint_test() {
    //GIVEN a struct with some initialization
    let id_provider = IdProvider::default();
    let (unit, mut index) = index_with_ids(
        "
        TYPE MyArray : ARRAY[0..2] OF INT := [1, 2, 3]; END_TYPE
       ",
        id_provider.clone(),
    );

    // WHEN this type is annotated
    let annotations = annotate_with_ids(&unit, &mut index, id_provider);

    // THEN the members's initializers have correct type-hints
    if let Some(initializer) = &unit.user_types[0].initializer {
        assert_eq!(Some(index.get_type("MyArray").unwrap()), annotations.get_type_hint(initializer, &index));

        let initializer = index.get_type("MyArray").unwrap().initial_value.unwrap();
        if let AstStatement::Literal { kind: AstLiteral::Array(Array { elements: Some(exp_list) }), .. } =
            index.get_const_expressions().get_constant_statement(&initializer).unwrap()
        {
            if let AstStatement::ExpressionList { expressions: elements, .. } = exp_list.as_ref() {
                for ele in elements {
                    assert_eq!(
                        index.get_type("INT").unwrap(),
                        annotations.get_type_hint(ele, &index).unwrap()
                    );
                }
            } else {
                unreachable!("{:#?}", unit)
            }
        } else {
            unreachable!("{:#?}", unit)
        }
    } else {
        unreachable!()
    }
}

#[test]
fn data_type_initializers_multiplied_statement_type_hint_test() {
    //GIVEN a struct with some initialization
    let id_provider = IdProvider::default();
    let (unit, mut index) = index_with_ids(
        "
        TYPE MyArray : ARRAY[0..2] OF BYTE := [3(7)]; END_TYPE
        VAR_GLOBAL a : ARRAY[0..2] OF BYTE := [3(7)]; END_VAR
       ",
        id_provider.clone(),
    );

    // WHEN this type is annotated
    let annotations = annotate_with_ids(&unit, &mut index, id_provider);

    // THEN the members's initializers have correct type-hints
    if let Some(my_array_initializer) = &unit.user_types[0].initializer {
        let my_array_type = index.get_type("MyArray").unwrap();
        assert_eq!(Some(my_array_type), annotations.get_type_hint(my_array_initializer, &index));

        let my_array_type_const_initializer = my_array_type.initial_value.unwrap();
        if let AstStatement::Literal {
            kind: AstLiteral::Array(Array { elements: Some(multiplied_statement) }),
            ..
        } = index.get_const_expressions().get_constant_statement(&my_array_type_const_initializer).unwrap()
        {
            if let AstStatement::MultipliedStatement { element: literal_seven, .. } =
                multiplied_statement.as_ref()
            {
                assert_eq!(
                    index.find_effective_type_by_name(BYTE_TYPE),
                    annotations.get_type_hint(literal_seven, &index)
                );
            }
        } else {
            unreachable!()
        }
    } else {
        unreachable!()
    }

    //same checks for the global a
    if let Some(a_initializer) = &unit.global_vars[0].variables[0].initializer {
        let global = index.find_global_variable("a").unwrap();
        assert_eq!(
            index.find_effective_type_by_name(global.get_type_name()),
            annotations.get_type_hint(a_initializer, &index)
        );

        let global_var_const_initializer = global.initial_value.unwrap();
        if let AstStatement::Literal {
            kind: AstLiteral::Array(Array { elements: Some(multiplied_statement) }),
            ..
        } = index.get_const_expressions().get_constant_statement(&global_var_const_initializer).unwrap()
        {
            if let AstStatement::MultipliedStatement { element: literal_seven, .. } =
                multiplied_statement.as_ref()
            {
                assert_eq!(
                    index.find_effective_type_by_name(BYTE_TYPE),
                    annotations.get_type_hint(literal_seven, &index)
                );
            }
        } else {
            unreachable!()
        }
    } else {
        unreachable!()
    }
}

#[test]
fn case_conditions_type_hint_test() {
    //GIVEN a Switch-Case statement
    let id_provider = IdProvider::default();
    let (unit, mut index) = index_with_ids(
        "
        PROGRAM prg
        VAR
            x : BYTE;
            y : BYTE;
        END_VAR
        CASE x OF
            1: y := 1;
            2: y := 2;
            3: y := 3;
        ELSE
            y := 0;
        END_CASE
        END_PROGRAM
       ",
        id_provider.clone(),
    );

    // WHEN this code is annotated
    let annotations = annotate_with_ids(&unit, &mut index, id_provider);

    // THEN we want the case-bocks (1:, 2: , 3:) to have the type hint of the case-selector (x) - in this case BYTE

    //check if 'CASE x' got the type BYTE
    if let AstStatement::ControlStatement {
        kind: AstControlStatement::Case(CaseStatement { selector, case_blocks, .. }),
        ..
    } = &unit.implementations[0].statements[0]
    {
        let type_of_x = annotations.get_type(selector, &index).unwrap();

        assert_eq!(type_of_x, index.get_type(BYTE_TYPE).unwrap());

        for b in case_blocks {
            let type_hint = annotations.get_type_hint(b.condition.as_ref(), &index).unwrap();
            assert_eq!(type_hint, type_of_x);
        }
    } else {
        unreachable!()
    }
}

#[test]
fn range_type_min_max_type_hint_test() {
    //GIVEN a Switch-Case statement
    let id_provider = IdProvider::default();
    let (unit, mut index) = index_with_ids(
        "
            TYPE MyInt: SINT(0..100); END_TYPE
        ",
        id_provider.clone(),
    );

    // WHEN this code is annotated
    let annotations = annotate_with_ids(&unit, &mut index, id_provider);

    // THEN we want the range-limits (0 and 100) to have proper type-associations
    if let DataType::SubRangeType { bounds: Some(AstStatement::RangeStatement { start, end, .. }), .. } =
        &unit.user_types[0].data_type
    {
        //lets see if start and end got their type-annotations
        assert_eq!(
            annotations.get_type(start.as_ref(), &index),
            index.find_effective_type_by_name(DINT_TYPE)
        );
        assert_eq!(annotations.get_type(end.as_ref(), &index), index.find_effective_type_by_name(DINT_TYPE));

        //lets see if start and end got their type-HINT-annotations
        assert_eq!(
            annotations.get_type_hint(start.as_ref(), &index),
            index.find_effective_type_by_name(SINT_TYPE)
        );
        assert_eq!(
            annotations.get_type_hint(end.as_ref(), &index),
            index.find_effective_type_by_name(SINT_TYPE)
        );
    }
}

#[test]
fn struct_variable_initialization_annotates_initializer() {
    //GIVEN a STRUCT type and global variables of this type
    let id_provider = IdProvider::default();
    let (unit, mut index) = index_with_ids(
        "
        TYPE MyStruct: STRUCT
          a: DINT; b: DINT;
        END_STRUCT END_TYPE

         VAR_GLOBAL
           a : MyStruct  := (a:=3, b:=5);
           b : MyStruct  := (a:=3);
         END_VAR
         ",
        id_provider.clone(),
    );

    // WHEN this code is annotated
    let annotations = annotate_with_ids(&unit, &mut index, id_provider);

    // THEN we want the whole initializer to have a type-hint of 'MyStruct'
    {
        let initializer = index
            .find_global_variable("a")
            .unwrap()
            .initial_value
            .and_then(|i| index.get_const_expressions().get_constant_statement(&i))
            .unwrap();

        assert_eq!(
            annotations.get_type_hint(initializer, &index),
            index.find_effective_type_by_name("MyStruct")
        );
    }
    {
        let initializer = index
            .find_global_variable("b")
            .unwrap()
            .initial_value
            .and_then(|i| index.get_const_expressions().get_constant_statement(&i))
            .unwrap();

        assert_eq!(
            annotations.get_type_hint(initializer, &index),
            index.find_effective_type_by_name("MyStruct")
        );
    }
}

#[test]
fn deep_struct_variable_initialization_annotates_initializer() {
    //GIVEN a 2 lvl-STRUCT type and global variables of this type
    let id_provider = IdProvider::default();
    let (unit, mut index) = index_with_ids(
        "
        TYPE Point: STRUCT
          a: BYTE; b: SINT;
        END_STRUCT END_TYPE

        Type MyStruct: STRUCT
            v: Point; q: Point;
        END_STRUCT END_TYPE

         VAR_GLOBAL
           a : MyStruct  := (
               v := (a := 1, b := 2),
               q := (b := 3));
         END_VAR
         ",
        id_provider.clone(),
    );

    // WHEN this code is annotated
    let annotations = annotate_with_ids(&unit, &mut index, id_provider);

    // THEN we want the whole initializer to have a type-hint of 'MyStruct'
    let initializer = index
        .find_global_variable("a")
        .unwrap()
        .initial_value
        .and_then(|i| index.get_const_expressions().get_constant_statement(&i))
        .unwrap();

    assert_eq!(annotations.get_type_hint(initializer, &index), index.find_effective_type_by_name("MyStruct"));

    //check the initializer-part
    if let AstStatement::ExpressionList { expressions, .. } = initializer {
        // v := (a := 1, b := 2)
        if let AstStatement::Assignment { left, right, .. } = &expressions[0] {
            assert_eq!(annotations.get_type(left, &index), index.find_effective_type_by_name("Point"));
            assert_eq!(annotations.get_type_hint(right, &index), index.find_effective_type_by_name("Point"));

            // (a := 1, b := 2)
            if let AstStatement::ExpressionList { expressions, .. } = right.as_ref() {
                // a := 1
                if let AstStatement::Assignment { left, right, .. } = &expressions[0] {
                    assert_eq!(
                        annotations.get_type(left.as_ref(), &index),
                        index.find_effective_type_by_name("BYTE")
                    );
                    assert_eq!(
                        annotations.get_type_hint(right.as_ref(), &index),
                        index.find_effective_type_by_name("BYTE")
                    );
                } else {
                    unreachable!()
                }

                // b := 2
                if let AstStatement::Assignment { left, right, .. } = &expressions[1] {
                    assert_eq!(
                        annotations.get_type(left.as_ref(), &index),
                        index.find_effective_type_by_name("SINT")
                    );
                    assert_eq!(
                        annotations.get_type_hint(right.as_ref(), &index),
                        index.find_effective_type_by_name("SINT")
                    );
                } else {
                    unreachable!()
                }
            } else {
                unreachable!()
            }
        } else {
            unreachable!()
        }
    } else {
        unreachable!()
    }
}

#[test]
fn inouts_should_be_annotated_according_to_auto_deref() {
    //a program with in-out variables that get auto-deref'd
    let id_provider = IdProvider::default();
    let (unit, mut index) = index_with_ids(
        "
        PROGRAM foo
            VAR_IN_OUT
                inout : DINT;
            END_VAR

            inout;
        END_PROGRAM
        ",
        id_provider.clone(),
    );

    // WHEN this code is annotated
    let annotations = annotate_with_ids(&unit, &mut index, id_provider);
    let inout_ref = &unit.implementations[0].statements[0];

    // then accessing inout should be annotated with DINT, because it is auto-dereferenced
    assert_type_and_hint!(&annotations, &index, inout_ref, DINT_TYPE, None);
}

#[test]
fn action_call_should_be_annotated() {
    //a program with in-out variables that get auto-deref'd
    let id_provider = IdProvider::default();
    let (unit, mut index) = index_with_ids(
        "
        PROGRAM prg
        VAR
            x : DINT;
        END_VAR
        prg.foo();
        END_PROGRAM
        ACTIONS prg
        ACTION foo
            x := 2;
        END_ACTION
        ",
        id_provider.clone(),
    );

    // WHEN this code is annotated
    let annotations = annotate_with_ids(&unit, &mut index, id_provider);
    let action_call = &unit.implementations[0].statements[0];

    // then accessing inout should be annotated with DINT, because it is auto-dereferenced
    if let AstStatement::CallStatement { operator, .. } = action_call {
        let a = annotations.get(operator);
        assert_eq!(Some(&StatementAnnotation::Program { qualified_name: "prg.foo".to_string() }), a);
    }
}

#[test]
fn action_body_gets_resolved() {
    //a program with an action in it
    let id_provider = IdProvider::default();
    let (unit, mut index) = index_with_ids(
        "
        PROGRAM prg
            VAR
                x : DINT;
            END_VAR
            prg.foo();
            END_PROGRAM
            ACTIONS prg
            ACTION foo
                x := 2;
            END_ACTION
        END_PROGRAM
        ",
        id_provider.clone(),
    );

    // WHEN this code is annotated
    let annotations = annotate_with_ids(&unit, &mut index, id_provider);
    let x_assignment = &unit.implementations[1].statements[0];

    // then accessing inout should be annotated with DINT, because it is auto-dereferenced
    if let AstStatement::Assignment { left, right, .. } = x_assignment {
        let a = annotations.get(left);
        assert_eq!(
            Some(&StatementAnnotation::Variable {
                qualified_name: "prg.x".to_string(),
                resulting_type: "DINT".to_string(),
                constant: false,
                is_auto_deref: false,
                argument_type: ArgumentType::ByVal(VariableType::Local),
            }),
            a
        );

        let two = annotations.get(right);
        assert_eq!(Some(&StatementAnnotation::value(DINT_TYPE)), two);
    }
}

#[test]
fn class_method_gets_annotated() {
    //a class with a method with class-variables and method-variables
    let id_provider = IdProvider::default();
    let (unit, mut index) = index_with_ids(
        "
    CLASS MyClass
        VAR
            x, y : BYTE;
        END_VAR

        METHOD testMethod
            VAR_INPUT myMethodArg : DINT; END_VAR
            VAR myMethodLocalVar : SINT; END_VAR

            x;
            myMethodArg;
            y;
            myMethodLocalVar;
        END_METHOD
    END_CLASS
        ",
        id_provider.clone(),
    );

    // WHEN this code is annotated
    let annotations = annotate_with_ids(&unit, &mut index, id_provider);
    let body = &unit.implementations[0].statements;

    // then accessing inout should be annotated with DINT, because it is auto-dereferenced
    assert_type_and_hint!(&annotations, &index, &body[0], "BYTE", None);
    assert_type_and_hint!(&annotations, &index, &body[1], "DINT", None);
    assert_type_and_hint!(&annotations, &index, &body[2], "BYTE", None);
    assert_type_and_hint!(&annotations, &index, &body[3], "SINT", None);
}

#[test]
fn nested_bitwise_access_resolves_correctly() {
    let id_provider = IdProvider::default();
    let (unit, mut index) = index_with_ids(
        r#"PROGRAM prg
        VAR
        a : BOOL;
        x : LWORD;
        END_VAR
        (* Second bit of the second byte of the second word of the second dword of an lword*)
        a := x.%D1.%W1.%B1.%X1;
        END_PROGRAM
        "#,
        id_provider.clone(),
    );

    // WHEN this code is annotated
    let annotations = annotate_with_ids(&unit, &mut index, id_provider);
    let assignment = &unit.implementations[0].statements[0];

    let AstStatement::Assignment { right, .. } = assignment else {unreachable!()};
    assert_type_and_hint!(&annotations, &index, right, "BOOL", Some("BOOL")); //strange

    let AstStatement::ReferenceExpr { base: Some(base), ..} = right.as_ref() else {unreachable!()};
    assert_type_and_hint!(&annotations, &index, base, "BYTE", None);

    let AstStatement::ReferenceExpr { base: Some(base), ..} = base.as_ref() else {unreachable!()};
    assert_type_and_hint!(&annotations, &index, base, "WORD", None);

    let AstStatement::ReferenceExpr { base: Some(base), ..} = base.as_ref() else {unreachable!()};
    assert_type_and_hint!(&annotations, &index, base, "DWORD", None);

    let AstStatement::ReferenceExpr { base: Some(base), ..} = base.as_ref() else {unreachable!()};
    assert_type_and_hint!(&annotations, &index, base, "LWORD", None);
}

#[test]
fn literals_passed_to_function_get_annotated() {
    let id_provider = IdProvider::default();
    let (unit, mut index) = index_with_ids(
        r#"
        FUNCTION foo : STRING
            VAR_INPUT b : BYTE; in : STRING END_VAR

            foo := in;
        END_FUNCTION

        PROGRAM prg
            foo(77, 'abc');
        END_PROGRAM
        "#,
        id_provider.clone(),
    );

    // WHEN this code is annotated
    let annotations = annotate_with_ids(&unit, &mut index, id_provider);
    let call_stmt = &unit.implementations[1].statements[0];

    if let AstStatement::CallStatement { parameters, .. } = call_stmt {
        let parameters = flatten_expression_list(parameters.as_ref().as_ref().unwrap());
        assert_type_and_hint!(&annotations, &index, parameters[0], DINT_TYPE, Some(BYTE_TYPE));
        assert_type_and_hint!(&annotations, &index, parameters[1], "__STRING_3", Some("STRING"));
    } else {
        unreachable!();
    }
}

#[test]
fn array_accessor_in_struct_array_is_annotated() {
    let id_provider = IdProvider::default();
    let (unit, mut index) = index_with_ids(
        r#"
        TYPE MyStruct:
        STRUCT
            arr1 : ARRAY[0..3] OF INT;
        END_STRUCT
        END_TYPE

        PROGRAM main
        VAR
            data : MyStruct;
            i : INT;
        END_VAR

        data.arr1[i];

        END_PROGRAM
        "#,
        id_provider.clone(),
    );

    // WHEN this code is annotated
    let annotations = annotate_with_ids(&unit, &mut index, id_provider);
    let qr = &unit.implementations[0].statements[0];

    assert_type_and_hint!(&annotations, &index, qr, "INT", None);
    let AstStatement::ReferenceExpr { base: Some(base), .. } = qr else {
        panic!("expected ReferenceExpr for {:?}", qr);
    };
    assert_type_and_hint!(&annotations, &index, base, "__MyStruct_arr1", None);

    let AstStatement::ReferenceExpr { base: Some(base), .. } = base.as_ref() else {
        panic!("expected ReferenceExpr for {:?}", base);
    };
    assert_type_and_hint!(&annotations, &index, base, "MyStruct", None);
}

#[test]
fn type_hint_should_not_hint_to_the_effective_type_but_to_the_original() {
    //GIVEN a aliased type to INT and a variable declared as myInt
    let id_provider = IdProvider::default();
    let (unit, mut index) = index_with_ids(
        r#"
        TYPE MyInt: INT(0..100); END_TYPE

        PROGRAM Main
        VAR
            x : MyInt;
        END_VAR
        x := 7;
        END_PROGRAM
        "#,
        id_provider.clone(),
    );

    //WHEN we assign to this variable (x := 7)

    // THEN we want the hint for '7' to be MyInt, not INT
    let annotations = annotate_with_ids(&unit, &mut index, id_provider);
    let stmt = &unit.implementations[0].statements[0];

    if let AstStatement::Assignment { left, right, .. } = stmt {
        assert_type_and_hint!(&annotations, &index, left, "MyInt", None);
        assert_type_and_hint!(&annotations, &index, right, "DINT", Some("MyInt"));
    } else {
        unreachable!();
    }
}

#[test]
fn null_statement_should_get_a_valid_type_hint() {
    //GIVEN a NULL assignment to a pointer
    let id_provider = IdProvider::default();
    let (unit, mut index) = index_with_ids(
        r#"
        PROGRAM Main
        VAR
            x : POINTER TO BYTE;
        END_VAR
        x := NULL;
        END_PROGRAM
        "#,
        id_provider.clone(),
    );

    // THEN we want the hint for 'NULL' to be POINTER TO BYTE
    let annotations = annotate_with_ids(&unit, &mut index, id_provider);
    let stmt = &unit.implementations[0].statements[0];

    let var_x_type = &unit.units[0].variable_blocks[0].variables[0].data_type_declaration.get_name().unwrap();

    if let AstStatement::Assignment { right, .. } = stmt {
        assert_type_and_hint!(&annotations, &index, right, "VOID", Some(var_x_type));
    } else {
        unreachable!();
    }
}

#[test]
fn resolve_function_with_same_name_as_return_type() {
    //GIVEN a reference to a function with the same name as the return type
    let id_provider = IdProvider::default();
    let (unit, index) = index_with_ids(
        "
        FUNCTION TIME : TIME
        END_FUNCTION

        PROGRAM PRG
            TIME();
        END_PROGRAM
        ",
        id_provider.clone(),
    );

    //WHEN the AST is annotated
    let (annotations, ..) = TypeAnnotator::visit_unit(&index, &unit, id_provider);
    let statements = &unit.implementations[1].statements;

    // THEN we expect it to be annotated with the function itself
    let function_annotation = annotations.get(&statements[0]);
    assert_eq!(Some(&StatementAnnotation::Value { resulting_type: "TIME".into() }), function_annotation);

    // AND we expect no type to be associated with the expression
    let associated_type = annotations.get_type(&statements[0], &index).unwrap();
    let effective_type = index.find_effective_type_by_name("TIME").unwrap();
    assert_eq!(effective_type, associated_type);
    // AND should be Integer
    assert!(matches!(effective_type.get_type_information(), DataTypeInformation::Integer { .. }))
}

#[test]
fn int_compare_should_resolve_to_bool() {
    //GIVEN a NULL assignment to a pointer
    let id_provider = IdProvider::default();
    let (unit, mut index) = index_with_ids(
        r#"
        PROGRAM Main
        3 = 5;
        END_PROGRAM
        "#,
        id_provider.clone(),
    );

    // THEN we want the hint for 'NULL' to be POINTER TO BYTE
    let annotations = annotate_with_ids(&unit, &mut index, id_provider);
    let a_eq_b = &unit.implementations[0].statements[0];
    assert_eq!(
        Some(&StatementAnnotation::Value { resulting_type: "BOOL".to_string() }),
        annotations.get(a_eq_b),
    );
}

#[test]
fn string_compare_should_resolve_to_bool() {
    //GIVEN a NULL assignment to a pointer
    let id_provider = IdProvider::default();
    let (unit, mut index) = index_with_ids(
        r#"
        FUNCTION STRING_EQUAL: BOOL
        VAR a,b : STRING; END_VAR

        END_FUNCTION;

        PROGRAM Main
        VAR
            a,b: STRING;
        END_VAR
        a = b;
        END_PROGRAM
        "#,
        id_provider.clone(),
    );

    // THEN we want the hint for 'NULL' to be POINTER TO BYTE
    let annotations = annotate_with_ids(&unit, &mut index, id_provider);
    let a_eq_b = &unit.implementations[1].statements[0];
    assert_debug_snapshot!(annotations.get(a_eq_b).unwrap());
}

#[test]
fn assigning_lword_to_ptr_will_annotate_correctly() {
    //GIVEN a NULL assignment to a pointer
    let id_provider = IdProvider::default();
    let (unit, mut index) = index_with_ids(
        r#"
        PROGRAM Main
        VAR
            a : POINTER TO INT;
            b : DWORD;
        END_VAR
        b := a;
        END_PROGRAM
        "#,
        id_provider.clone(),
    );

    // THEN we want the hint for 'NULL' to be POINTER TO BYTE
    let annotations = annotate_with_ids(&unit, &mut index, id_provider);
    let a_eq_b = &unit.implementations[0].statements[0];

    let ptr_type = unit.units[0].variable_blocks[0].variables[0].data_type_declaration.get_name().unwrap();

    if let AstStatement::Assignment { left, right, .. } = a_eq_b {
        assert_type_and_hint!(&annotations, &index, left, DWORD_TYPE, None);
        assert_type_and_hint!(&annotations, &index, right, ptr_type, Some(DWORD_TYPE));
    }
}

#[test]
fn assigning_ptr_to_lword_will_annotate_correctly() {
    //GIVEN a NULL assignment to a pointer
    let id_provider = IdProvider::default();
    let (unit, mut index) = index_with_ids(
        r#"
        PROGRAM Main
        VAR
            a : POINTER TO INT;
            b : DWORD;
        END_VAR
        a := b;
        END_PROGRAM
        "#,
        id_provider.clone(),
    );

    // THEN we want the hint for 'NULL' to be POINTER TO BYTE
    let annotations = annotate_with_ids(&unit, &mut index, id_provider);
    let a_eq_b = &unit.implementations[0].statements[0];

    let ptr_type = unit.units[0].variable_blocks[0].variables[0].data_type_declaration.get_name().unwrap();

    if let AstStatement::Assignment { left, right, .. } = a_eq_b {
        assert_type_and_hint!(&annotations, &index, left, ptr_type, None);
        assert_type_and_hint!(&annotations, &index, right, DWORD_TYPE, Some(ptr_type));
    }
}

#[test]
fn assigning_ptr_to_lword_will_annotate_correctly2() {
    //GIVEN a NULL assignment to a pointer
    let id_provider = IdProvider::default();
    let (unit, mut index) = index_with_ids(
        r#"
        PROGRAM Main
        VAR
            a : POINTER TO INT;
            b : DWORD;
        END_VAR
        b := a^;
        END_PROGRAM
        "#,
        id_provider.clone(),
    );

    // THEN we want the hint for 'NULL' to be POINTER TO BYTE
    let annotations = annotate_with_ids(&unit, &mut index, id_provider);
    let a_eq_b = &unit.implementations[0].statements[0];

    let ptr_type = unit.units[0].variable_blocks[0].variables[0].data_type_declaration.get_name().unwrap();

    if let AstStatement::Assignment { left, right, .. } = a_eq_b {
        assert_type_and_hint!(&annotations, &index, left, DWORD_TYPE, None);
        assert_type_and_hint!(&annotations, &index, right, INT_TYPE, Some(DWORD_TYPE));

        if let AstStatement::ReferenceExpr { access: ReferenceAccess::Deref, base: Some(reference), .. } =
            right.as_ref()
        {
            assert_type_and_hint!(&annotations, &index, reference, ptr_type, None);
        } else {
            unreachable!()
        }
    } else {
        unreachable!()
    }
}

#[test]
fn address_of_is_annotated_correctly() {
    //GIVEN a NULL assignment to a pointer
    let id_provider = IdProvider::default();
    let (unit, mut index) = index_with_ids(
        r#"
        PROGRAM Main
        VAR
            b : INT;
        END_VAR
        &b;
        END_PROGRAM
        "#,
        id_provider.clone(),
    );

    // THEN we want the hint for 'NULL' to be POINTER TO BYTE
    let annotations = annotate_with_ids(&unit, &mut index, id_provider);

    let s = &unit.implementations[0].statements[0];
    if let Some(&StatementAnnotation::Value { resulting_type }) = annotations.get(s).as_ref() {
        assert_eq!(
            Some(&DataTypeInformation::Pointer {
                auto_deref: false,
                inner_type_name: "INT".to_string(),
                name: "__POINTER_TO_INT".to_string(),
            }),
            index.find_effective_type_info(resulting_type),
        );
    } else {
        unreachable!()
    }
}

#[test]
fn pointer_assignment_with_incompatible_types_hints_correctly() {
    let id_provider = IdProvider::default();
    let (unit, mut index) = index_with_ids(
        "PROGRAM PRG
                VAR
                    x : INT;
                    pt : POINTER TO BYTE;
                END_VAR
                pt := &x;
            END_PROGRAM",
        id_provider.clone(),
    );

    let annotations = annotate_with_ids(&unit, &mut index, id_provider);
    let assignment = &unit.implementations[0].statements[0];

    if let AstStatement::Assignment { left, right, .. } = assignment {
        assert_type_and_hint!(&annotations, &index, left, "__PRG_pt", None);
        assert_type_and_hint!(&annotations, &index, right, "__POINTER_TO_INT", Some("__PRG_pt"));
    }
}

#[test]
fn call_explicit_parameter_name_is_resolved() {
    //GIVEN
    let id_provider = IdProvider::default();
    let (unit, index) = index_with_ids(
        "
        FUNCTION_BLOCK fb
            VAR_INPUT
                a: INT;
                b: DINT;
            END_VAR
        END_FUNCTION_BLOCK

        PROGRAM PRG
		VAR
			f : fb;
		END_VAR
            f(b:= 1, a:= 3);
        END_PROGRAM
        ",
        id_provider.clone(),
    );

    //WHEN the AST is annotated
    let (annotations, ..) = TypeAnnotator::visit_unit(&index, &unit, id_provider);
    // should be the call statement
    // should contain array access as operator
    let AstStatement::CallStatement { parameters, .. } = &unit.implementations[1].statements[0] else { unreachable!("expected callstatement")};
    let AstStatement::Assignment { left: b, .. } = flatten_expression_list(parameters.as_ref().as_ref().unwrap())[0] else { unreachable!()};
    let AstStatement::Assignment { left: a, .. } = flatten_expression_list(parameters.as_ref().as_ref().unwrap())[1] else { unreachable!()};

    assert_eq!(
        Some(&StatementAnnotation::Variable {
            resulting_type: DINT_TYPE.to_string(),
            qualified_name: "fb.b".to_string(),
            constant: false,
            argument_type: ArgumentType::ByVal(VariableType::Input),
            is_auto_deref: false
        }),
        annotations.get(b.as_ref())
    );

    assert_eq!(
        Some(&StatementAnnotation::Variable {
            resulting_type: INT_TYPE.to_string(),
            qualified_name: "fb.a".to_string(),
            constant: false,
            argument_type: ArgumentType::ByVal(VariableType::Input),
            is_auto_deref: false
        }),
        annotations.get(a)
    );
}

#[test]
fn call_on_function_block_array() {
    //GIVEN
    let id_provider = IdProvider::default();
    let (unit, index) = index_with_ids(
        "
        FUNCTION_BLOCK fb
        END_FUNCTION_BLOCK

        PROGRAM PRG
		VAR
			fbs : ARRAY[1..2] OF fb;
		END_VAR
            fbs[1]();
        END_PROGRAM
        ",
        id_provider.clone(),
    );

    //WHEN the AST is annotated
    let (annotations, ..) = TypeAnnotator::visit_unit(&index, &unit, id_provider);
    // should be the call statement
    let statements = &unit.implementations[1].statements[0];
    // should contain array access as operator
    let AstStatement::CallStatement { operator, .. } = statements else { unreachable!("expected callstatement")};
    assert!(matches!(
        operator.as_ref(),
        &AstStatement::ReferenceExpr { access: ReferenceAccess::Index(_), .. }
    ),);

    let annotation = annotations.get(operator.as_ref());
    assert_eq!(Some(&StatementAnnotation::Value { resulting_type: "fb".into() }), annotation);
}

#[test]
fn and_statement_of_bools_results_in_bool() {
    //GIVEN
    let id_provider = IdProvider::default();
    let (unit, index) = index_with_ids(
        "
        PROGRAM PRG
		VAR
            a,b : BOOL;
		END_VAR

            a AND b;
        END_PROGRAM
        ",
        id_provider.clone(),
    );

    //WHEN the AST is annotated
    let (annotations, ..) = TypeAnnotator::visit_unit(&index, &unit, id_provider);
    let a_and_b = &unit.implementations[0].statements[0];
    // a AND b should be treated as i1
    assert_type_and_hint!(&annotations, &index, a_and_b, BOOL_TYPE, None);
}

#[test]
fn and_statement_of_dints_results_in_dint() {
    //GIVEN
    let id_provider = IdProvider::default();
    let (unit, index) = index_with_ids(
        "
        PROGRAM PRG
		VAR
            a,b : DINT;
            c,d : INT;
		END_VAR

            a AND b;
            c AND d;
        END_PROGRAM
        ",
        id_provider.clone(),
    );

    //WHEN the AST is annotated
    let (annotations, ..) = TypeAnnotator::visit_unit(&index, &unit, id_provider);
    // a AND b should be treated as DINT
    assert_type_and_hint!(&annotations, &index, &unit.implementations[0].statements[0], DINT_TYPE, None);
    // c AND d should be treated as DINT
    assert_type_and_hint!(&annotations, &index, &unit.implementations[0].statements[0], DINT_TYPE, None);
}

#[test]
fn resolve_recursive_function_call() {
    //GIVEN
    let id_provider = IdProvider::default();
    let (unit, index) = index_with_ids(
        "
        FUNCTION foo : DINT
		VAR_INPUT
			input1 : DINT;
		END_VAR
		VAR_IN_OUT
			inout1 : DINT;
		END_VAR
		VAR_OUTPUT
			output1 : DINT;
		END_VAR
		VAR
			var1, var2, var3 : DINT;
		END_VAR
			foo(input1 := var1, inout1 := var2, output1 => var3, );
			foo := var1;
		END_FUNCTION
        ",
        id_provider.clone(),
    );

    //WHEN the AST is annotated
    let (annotations, ..) = TypeAnnotator::visit_unit(&index, &unit, id_provider);
    let type_map = annotations.type_map;

    let call = &unit.implementations[0].statements[0];

    let AstStatement::CallStatement { operator, .. } = call else { unreachable!(); };

    assert_eq!(
        Some(&StatementAnnotation::Function {
            return_type: "DINT".into(),
            qualified_name: "foo".into(),
            call_name: None
        }),
        type_map.get(&operator.get_id())
    );

    // insta::assert_snapshot!(annotated_types);
}

#[test]
fn resolve_recursive_program_call() {
    //GIVEN
    let id_provider = IdProvider::default();
    let (unit, index) = index_with_ids(
        "
        PROGRAM mainProg
		VAR_INPUT
			input1 : DINT;
		END_VAR
		VAR_IN_OUT
			inout1 : DINT;
		END_VAR
		VAR_OUTPUT
			output1 : DINT;
		END_VAR
		VAR
			var1, var2, var3 : DINT;
		END_VAR
			mainProg(input1 := var1, inout1 := var2, output1 => var3, );
		END_PROGRAM
        ",
        id_provider.clone(),
    );

    //WHEN the AST is annotated
    let (annotations, ..) = TypeAnnotator::visit_unit(&index, &unit, id_provider);
    let type_map = annotations.type_map;

    let call = &unit.implementations[0].statements[0];
    let AstStatement::CallStatement { operator, .. } = call else { unreachable!(); };

    assert_eq!(
        Some(&StatementAnnotation::Program { qualified_name: "mainProg".into() }),
        type_map.get(&operator.get_id())
    );

    // insta::assert_snapshot!(annotated_types);
}

#[test]
fn function_block_initialization_test() {
    let id_provider = IdProvider::default();
    let (unit, mut index) = index_with_ids(
        "
            FUNCTION_BLOCK TON
            VAR_INPUT
              PT: TIME;
            END_VAR
            END_FUNCTION_BLOCK


            PROGRAM main
            VAR
                timer : TON := (PT := T#0s);
            END_VAR
            END_PROGRAM
            ",
        id_provider.clone(),
    );

    let annotations = annotate_with_ids(&unit, &mut index, id_provider);

    //PT will be a TIME variable, qualified name will be TON.PT
    let statement = unit.units[1].variable_blocks[0].variables[0].initializer.as_ref().unwrap();
    if let AstStatement::Assignment { left, .. } = statement {
        let left = left.as_ref();
        let annotation = annotations.get(left).unwrap();
        assert_eq!(
            annotation,
            &StatementAnnotation::Variable {
                resulting_type: "TIME".into(),
                qualified_name: "TON.PT".into(),
                constant: false,
                argument_type: ArgumentType::ByVal(VariableType::Input),
                is_auto_deref: false
            }
        )
    } else {
        unreachable!("Should be an assignment")
    }
}

#[test]
fn undeclared_varargs_type_hint_promoted_correctly() {
    // GIVEN a variadic function without type declarations
    let id_provider = IdProvider::default();
    let (unit, mut index) = index_with_ids(
        "
            FUNCTION variadic : BOOL
            VAR_INPUT
                args: ...;
            END_VAR
            END_FUNCTION

            PROGRAM main
            VAR
                float: REAL := 3.0;
                double: LREAL := 4.0;
                u1: BOOL;
                u8: USINT := 255;
                short: INT := -3;
                long: DINT := 2_000_000_000;
                longlong: LINT := 16_000_000_000;
            END_VAR
                variadic(float, double, u1, u8, short, long, longlong, 'hello');
            END_PROGRAM
            ",
        id_provider.clone(),
    );

    // WHEN called with numerical types
    let annotations = annotate_with_ids(&unit, &mut index, id_provider);
    let call_stmt = &unit.implementations[1].statements[0];
    // THEN types smaller than LREAL/DINT get promoted while booleans and other types stay untouched.
    if let AstStatement::CallStatement { parameters, .. } = call_stmt {
        let parameters = flatten_expression_list(parameters.as_ref().as_ref().unwrap());
        assert_type_and_hint!(&annotations, &index, parameters[0], REAL_TYPE, Some(LREAL_TYPE));
        assert_type_and_hint!(&annotations, &index, parameters[1], LREAL_TYPE, Some(LREAL_TYPE));
        assert_type_and_hint!(&annotations, &index, parameters[2], BOOL_TYPE, None);
        assert_type_and_hint!(&annotations, &index, parameters[3], USINT_TYPE, Some(DINT_TYPE));
        assert_type_and_hint!(&annotations, &index, parameters[4], INT_TYPE, Some(DINT_TYPE));
        assert_type_and_hint!(&annotations, &index, parameters[5], DINT_TYPE, Some(DINT_TYPE));
        assert_type_and_hint!(&annotations, &index, parameters[6], LINT_TYPE, Some(LINT_TYPE));
        assert_type_and_hint!(&annotations, &index, parameters[7], "__STRING_5", None);
    } else {
        unreachable!();
    }
}

#[test]
fn passing_a_function_as_param_correctly_resolves_as_variable() {
    let id_provider = IdProvider::default();
    // GIVEN a function
    let (unit, mut index) = index_with_ids(
        r#"
        {external}
        FUNCTION printf : DINT
        VAR_IN_OUT
            format : STRING;
        END_VAR
        VAR_INPUT
            args: ...;
        END_VAR
        END_FUNCTION

        FUNCTION main : DINT
            printf('Value %d, %d, %d', main, main * 10, main * 100);
        END_FUNCTION
    "#,
        id_provider.clone(),
    );

    // WHEN calling another function with itself as parameter
    let annotations = annotate_with_ids(&unit, &mut index, id_provider);
    let call_stmt = &unit.implementations[1].statements[0];
    // THEN the type of the parameter resolves to the original function type
    if let AstStatement::CallStatement { parameters, .. } = call_stmt {
        let parameters = flatten_expression_list(parameters.as_ref().as_ref().unwrap());
        assert_type_and_hint!(&annotations, &index, parameters[1], DINT_TYPE, Some(DINT_TYPE));
        assert_type_and_hint!(&annotations, &index, parameters[2], DINT_TYPE, Some(DINT_TYPE));
        assert_type_and_hint!(&annotations, &index, parameters[3], DINT_TYPE, Some(DINT_TYPE));
    } else {
        unreachable!()
    }
}

#[test]
fn resolve_return_variable_in_nested_call() {
    let id_provider = IdProvider::default();
    // GIVEN a call statement where we take the adr of the return-variable
    let src = "
        FUNCTION main : DINT
        VAR
            x1, x2 : DINT;
        END_VAR
        x1 := SMC_Read(
                    ValAddr := ADR(main));
        END_FUNCTION
        FUNCTION SMC_Read : DINT
        VAR_INPUT
            ValAddr : LWORD;
        END_VAR
        END_FUNCTION
          ";
    let (unit, mut index) = index_with_ids(src, id_provider.clone());

    // THEN we check if the adr(main) really resolved to the return-variable
    let annotations = annotate_with_ids(&unit, &mut index, id_provider);
    let ass = &unit.implementations[0].statements[0];

    if let AstStatement::Assignment { right, .. } = ass {
        if let AstStatement::CallStatement { parameters, .. } = right.as_ref() {
            let inner_ass = flatten_expression_list(parameters.as_ref().as_ref().unwrap())[0];
            if let AstStatement::Assignment { right, .. } = inner_ass {
                if let AstStatement::CallStatement { parameters, .. } = right.as_ref() {
                    let main = flatten_expression_list(parameters.as_ref().as_ref().unwrap())[0];
                    let a = annotations.get(main).unwrap();
                    assert_eq!(
                        a,
                        &StatementAnnotation::Variable {
                            resulting_type: "DINT".to_string(),
                            qualified_name: "main.main".to_string(),
                            constant: false,
                            argument_type: ArgumentType::ByVal(VariableType::Return),
                            is_auto_deref: false
                        }
                    )
                }
            }
        }
    }

    // AND we want a call passing the return-variable as apointer (actually the adress as a LWORD)
    // assert_snapshot!(codegen(src));   // TODO moved to codegen tests
}

#[test]
fn hardware_access_types_annotated() {
    let id_provider = IdProvider::default();
    let (unit, mut index) = index_with_ids(
        "PROGRAM prg
        VAR
          x1,x2 : BYTE;
          y1,y2 : INT;
          z1    : LINT;
        END_VAR
          x1 := %IB1.2;
          x2 := %QW1.2;
          y1 := %MD1.2;
          y2 := %GX1.2;
          z1 := %Il2.3;
        ",
        id_provider.clone(),
    );

    let annotations = annotate_with_ids(&unit, &mut index, id_provider);
    if let AstStatement::Assignment { right, .. } = &unit.implementations[0].statements[0] {
        assert_type_and_hint!(&annotations, &index, right, BYTE_TYPE, Some(BYTE_TYPE));
    } else {
        unreachable!("Must be assignment")
    }
    if let AstStatement::Assignment { right, .. } = &unit.implementations[0].statements[1] {
        assert_type_and_hint!(&annotations, &index, right, WORD_TYPE, Some(BYTE_TYPE));
    } else {
        unreachable!("Must be assignment")
    }
    if let AstStatement::Assignment { right, .. } = &unit.implementations[0].statements[2] {
        assert_type_and_hint!(&annotations, &index, right, DWORD_TYPE, Some(INT_TYPE));
    } else {
        unreachable!("Must be assignment")
    }
    if let AstStatement::Assignment { right, .. } = &unit.implementations[0].statements[3] {
        assert_type_and_hint!(&annotations, &index, right, BOOL_TYPE, Some(INT_TYPE));
    } else {
        unreachable!("Must be assignment")
    }
    if let AstStatement::Assignment { right, .. } = &unit.implementations[0].statements[4] {
        assert_type_and_hint!(&annotations, &index, right, LWORD_TYPE, Some(LINT_TYPE));
    } else {
        unreachable!("Must be assignment")
    }
}

#[test]
fn multiple_pointer_referencing_annotates_correctly() {
    let id_provider = IdProvider::default();
    // GIVEN a variable which is referenced multiple times with consecutive address operators
    let (unit, mut index) = index_with_ids(
        "
        PROGRAM PRG
        VAR
            a : BYTE;
        END_VAR
            &&a;
            &&&a;
        END_PROGRAM",
        id_provider.clone(),
    );
    let mut annotations = annotate_with_ids(&unit, &mut index, id_provider);
    let statements = &unit.implementations[0].statements;
    index.import(std::mem::take(&mut annotations.new_index));

    // THEN it is correctly annotated with nested pointers
    assert_type_and_hint!(&annotations, &index, &statements[0], "__POINTER_TO___POINTER_TO_BYTE", None);

    assert_type_and_hint!(
        &annotations,
        &index,
        &statements[1],
        "__POINTER_TO___POINTER_TO___POINTER_TO_BYTE",
        None
    );
}

#[test]
fn multiple_pointer_with_dereference_annotates_and_nests_correctly() {
    let id_provider = IdProvider::default();
    // GIVEN a parenthesized, double-pointer
    let (unit, mut index) = index_with_ids(
        "
        PROGRAM PRG
        VAR
            a : BYTE;
        END_VAR
            (&&a)^;
        END_PROGRAM",
        id_provider.clone(),
    );
    // WHEN it is dereferenced once
    let mut annotations = annotate_with_ids(&unit, &mut index, id_provider);
    let statement = &unit.implementations[0].statements[0];
    index.import(std::mem::take(&mut annotations.new_index));

    // THEN the expressions are nested and annotated correctly
    let AstStatement::ReferenceExpr { access: ReferenceAccess::Deref, base: Some(value), ..} = &statement else { unreachable!("expected ReferenceExpr, but got {statement:#?}")};
    assert_type_and_hint!(&annotations, &index, value, "__POINTER_TO___POINTER_TO_BYTE", None);

    let AstStatement::ReferenceExpr { access: ReferenceAccess::Address, base: Some(base), ..} = value.as_ref() else { unreachable!("expected ReferenceExpr, but got {value:#?}")};
    assert_type_and_hint!(&annotations, &index, base, "__POINTER_TO_BYTE", None);

    let AstStatement::ReferenceExpr { access: ReferenceAccess::Address, base: Some(base), ..} = base.as_ref() else { unreachable!("expected ReferenceExpr, but got {base:#?}")};
    assert_type_and_hint!(&annotations, &index, base, "BYTE", None);

    // AND the overall type of the statement is annotated correctly
    assert_type_and_hint!(&annotations, &index, statement, "__POINTER_TO_BYTE", None);
}

#[test]
fn multiple_negative_annotates_correctly() {
    let id_provider = IdProvider::default();
    // GIVEN a variable which is prefixed with two minus signs
    let (unit, mut index) = index_with_ids(
        "
        PROGRAM PRG
        VAR
            a : DINT;
        END_VAR
            --a;
            -(-a);
        END_PROGRAM",
        id_provider.clone(),
    );

    let mut annotations = annotate_with_ids(&unit, &mut index, id_provider);
    let statements = &unit.implementations[0].statements;
    index.import(std::mem::take(&mut annotations.new_index));

    // THEN it is correctly annotated
    if let AstStatement::UnaryExpression { value, .. } = &statements[0] {
        assert_type_and_hint!(&annotations, &index, value, DINT_TYPE, None);

        if let AstStatement::UnaryExpression { value, .. } = &value.as_ref() {
            assert_type_and_hint!(&annotations, &index, value, DINT_TYPE, None);
        }
    }

    if let AstStatement::UnaryExpression { value, .. } = &statements[1] {
        assert_type_and_hint!(&annotations, &index, value, DINT_TYPE, None);

        if let AstStatement::UnaryExpression { value, .. } = &value.as_ref() {
            assert_type_and_hint!(&annotations, &index, value, DINT_TYPE, None);
        }
    }
}

#[test]
fn array_of_struct_with_inital_values_annotated_correctly() {
    let id_provider = IdProvider::default();
    // GIVEN
    let (unit, mut index) = index_with_ids(
        "
		TYPE myStruct : STRUCT
				a, b : DINT;
				c : ARRAY[0..1] OF DINT;
			END_STRUCT
		END_TYPE

		PROGRAM main
		VAR
			arr : ARRAY[0..1] OF myStruct := ((a := 10, b := 20, c := (30, 40)), (a := 50, b := 60, c := (70, 80)));
		END_VAR
		END_PROGRAM",
        id_provider.clone(),
    );

    let mut annotations = annotate_with_ids(&unit, &mut index, id_provider);
    index.import(std::mem::take(&mut annotations.new_index));

    let container_name = &unit.implementations[0].name; // main
    let members = index.get_container_members(container_name);
    // there is only one member => main.arr
    assert_eq!(1, members.len());

    if let Some(AstStatement::ExpressionList { expressions, .. }) =
        index.get_const_expressions().maybe_get_constant_statement(&members[0].initial_value)
    {
        // we initialized the array with 2 structs
        assert_eq!(2, expressions.len());
        let target_type =
            index.find_effective_type_by_name("myStruct").expect("at this point we should have the type");
        // each expression is an expression list and contains assignments for the struct fields (a, b, c)
        for e in expressions {
            // the expression list should be annotated with the structs type
            let type_hint = annotations.get_type_hint(e, &index).expect("we should have a type hint");
            assert_eq!(target_type, type_hint);

            // we have three assignments (a, b, c)
            let assignments = flatten_expression_list(e);
            assert_eq!(3, assignments.len());
            // the last expression of the list is the assignment to myStruct.c (array initialization)
            if let AstStatement::Assignment { left, right, .. } =
                assignments.last().expect("this should be the array initialization for myStruct.c")
            {
                // the array initialization should be annotated with the correct type hint (myStruct.c type)
                let target_type = annotations.get_type(left, &index).expect("we should have the type");
                let array_init_type =
                    annotations.get_type_hint(right, &index).expect("we should have a type hint");
                assert_eq!(target_type, array_init_type);
            } else {
                panic!("should be an assignment")
            }
        }
    } else {
        panic!("No initial value, initial value should be an expression list")
    }
}

#[test]
fn parameter_down_cast_test() {
    //GIVEN some implicit downcasts in call-parameters
    let id_provider = IdProvider::default();
    let (unit, index) = index_with_ids(
        "
        FUNCTION foo : INT
            VAR_INPUT
                i : SINT;
                ii : INT;
                di : DINT;
                li : LINT;
            END_VAR
        END_FUNCTION

        PROGRAM PRG
            VAR
                i : SINT;
                ii : INT;
                di : DINT;
                li : LINT;
            END_VAR
            foo(
                ii,     // downcast
                di,     // downcast
                li,     // downcast
                li);    // ok

            foo(
                i  := ii,     // downcast
                ii := di,     // downcast
                di := li,     // downcast
                li := li);    // ok
        END_PROGRAM
        ",
        id_provider.clone(),
    );

    //WHEN the AST is annotated
    let (annotations, ..) = TypeAnnotator::visit_unit(&index, &unit, id_provider);
    let statements = &unit.implementations[1].statements;

    // THEN check if downcasts are detected for implicit parameters
    if let AstStatement::CallStatement { parameters, .. } = &statements[0] {
        let parameters = flatten_expression_list(parameters.as_ref().as_ref().unwrap());
        assert_type_and_hint!(&annotations, &index, parameters[0], INT_TYPE, Some(SINT_TYPE)); // downcast from type to type-hint!
        assert_type_and_hint!(&annotations, &index, parameters[1], DINT_TYPE, Some(INT_TYPE)); // downcast!
        assert_type_and_hint!(&annotations, &index, parameters[2], LINT_TYPE, Some(DINT_TYPE)); // downcast!
        assert_type_and_hint!(&annotations, &index, parameters[3], LINT_TYPE, Some(LINT_TYPE));
        // ok!
    }

    // THEN check if downcasts are detected for explicit parameters
    if let AstStatement::CallStatement { parameters, .. } = &statements[1] {
        let parameters = flatten_expression_list(parameters.as_ref().as_ref().unwrap())
            .iter()
            .map(|it| {
                if let AstStatement::Assignment { right, .. } = it {
                    return right.as_ref();
                }
                unreachable!()
            })
            .collect::<Vec<_>>();
        assert_type_and_hint!(&annotations, &index, parameters[0], INT_TYPE, Some(SINT_TYPE)); // downcast from type to type-hint!
        assert_type_and_hint!(&annotations, &index, parameters[1], DINT_TYPE, Some(INT_TYPE)); // downcast!
        assert_type_and_hint!(&annotations, &index, parameters[2], LINT_TYPE, Some(DINT_TYPE)); // downcast!
        assert_type_and_hint!(&annotations, &index, parameters[3], LINT_TYPE, Some(LINT_TYPE));
        // ok!
    }
}

#[test]
fn mux_generic_with_strings_is_annotated_correctly() {
    let id_provider = IdProvider::default();
    // GIVEN
    let (unit, mut index) = index_with_ids(
        "
	PROGRAM main
	VAR
		str1 : STRING;
	END_VAR
	VAR_TEMP
		str2 : STRING := 'str2 ';
		str3 : STRING := 'str3 ';
		str4 : STRING := 'str4 ';
	END_VAR
		MUX(2, str2, str3, str4);
        str2;
	END_PROGRAM
        ",
        id_provider.clone(),
    );

    let mut annotations = annotate_with_ids(&unit, &mut index, id_provider);
    index.import(std::mem::take(&mut annotations.new_index));

    if let AstStatement::CallStatement { parameters, .. } = &unit.implementations[0].statements[0] {
        let list = flatten_expression_list(parameters.as_ref().as_ref().unwrap());

        // MUX(2, str2, str3, str4)
        //     ~
        assert_type_and_hint!(&annotations, &index, list[0], "DINT", Some("DINT"));

        // MUX(2, str2, str3, str4)
        //        ~~~~
        assert_type_and_hint!(&annotations, &index, list[1], "STRING", Some("STRING"));

        // the reference "str2" on its own has no type-hint to string
        assert_type_and_hint!(&annotations, &index, &unit.implementations[0].statements[1], "STRING", None);
    } else {
        panic!("no call to be found")
    }
}

#[test]
fn array_passed_to_function_with_vla_param_is_annotated_correctly() {
    let id_provider = IdProvider::default();
    let (unit, mut index) = index_with_ids(
        "FUNCTION foo : DINT
        VAR_INPUT
            arr: ARRAY[*] OF INT;
        END_VAR
            arr[0];
        END_FUNCTION

        FUNCTION main : DINT
        VAR
            a : ARRAY[0..2] OF INT;
        END_VAR
            foo(a);
        END_FUNCTION",
        id_provider.clone(),
    );
    let annotations = annotate_with_ids(&unit, &mut index, id_provider);
    let stmt = &unit.implementations[0].statements[0];

    assert_type_and_hint!(&annotations, &index, stmt, "INT", None);
    if let AstStatement::ReferenceExpr { access: ReferenceAccess::Index(_), base: Some(reference), .. } = stmt
    {
        assert_type_and_hint!(&annotations, &index, reference.as_ref(), "__foo_arr", Some("__arr_vla_1_int"));
    } else {
        unreachable!()
    }

    let stmt = &unit.implementations[1].statements[0];
    if let AstStatement::CallStatement { parameters, .. } = stmt {
        let Some(param) = parameters.as_ref() else {
            unreachable!()
        };

        assert_type_and_hint!(&annotations, &index, param, "__main_a", Some("__foo_arr"));
    } else {
        unreachable!()
    }
}

#[test]
fn vla_with_two_arrays() {
    let id_provider = IdProvider::default();

    let (unit, mut index) = index_with_ids(
        r"
    FUNCTION foo : DINT
        VAR_INPUT
            arr: ARRAY[*] OF INT;
        END_VAR
            arr[0];
        END_FUNCTION

        FUNCTION main : DINT
        VAR
            a : ARRAY[0..2] OF INT;
            b : ARRAY[0..6] OF INT;
        END_VAR
            foo(a);
            foo(b);
        END_FUNCTION
    ",
        id_provider.clone(),
    );

    let annotations = annotate_with_ids(&unit, &mut index, id_provider);
    let stmt = &unit.implementations[1].statements[0];
    if let AstStatement::CallStatement { parameters, .. } = stmt {
        let Some(param) = parameters.as_ref() else {
            unreachable!()
        };

        assert_type_and_hint!(&annotations, &index, param, "__main_a", Some("__foo_arr"));
    } else {
        unreachable!()
    }

    let stmt = &unit.implementations[1].statements[1];
    if let AstStatement::CallStatement { parameters, .. } = stmt {
        let Some(param) = parameters.as_ref() else {
            unreachable!()
        };

        assert_type_and_hint!(&annotations, &index, param, "__main_b", Some("__foo_arr"));
    } else {
        unreachable!()
    }
}

#[test]
fn action_call_statement_parameters_are_annotated_with_a_type_hint() {
    let id_provider = IdProvider::default();
    // GIVEN
    let (unit, mut index) = index_with_ids(
        r#"
    FUNCTION_BLOCK fb_t
    VAR
        var1 : ARRAY[0..10] OF WSTRING;
        var2 : ARRAY[0..10] OF WSTRING;
    END_VAR
    VAR_INPUT
        in1 : DINT;
        in2 : LWORD;
    END_VAR
    END_FUNCTION_BLOCK

    ACTIONS fb_t
    ACTION foo
    END_ACTION
    END_ACTIONS

    FUNCTION main : DINT
    VAR
        fb: fb_t;
        str: STRING;
    END_VAR
        fb.foo(str, str);
    END_FUNCTION
    "#,
        id_provider.clone(),
    );

    let mut annotations = annotate_with_ids(&unit, &mut index, id_provider);
    index.import(std::mem::take(&mut annotations.new_index));

    if let AstStatement::CallStatement { parameters, .. } = &unit.implementations[2].statements[0] {
        let list = flatten_expression_list(parameters.as_ref().as_ref().unwrap());

        assert_type_and_hint!(&annotations, &index, list[0], "STRING", Some("DINT"));
        assert_type_and_hint!(&annotations, &index, list[1], "STRING", Some("LWORD"));
    } else {
        panic!("no call to be found")
    }
}

#[test]
fn vla_struct_reference_is_annotated_as_array() {
    let id_provider = IdProvider::default();

    let (unit, mut index) = index_with_ids(
        r"
        FUNCTION foo : DINT
        VAR_INPUT
            arr: ARRAY[*] OF INT;
        END_VAR
            arr;
        END_FUNCTION
        ",
        id_provider.clone(),
    );

    let annotations = annotate_with_ids(&unit, &mut index, id_provider);
    let stmt = &unit.implementations[0].statements[0];

    let type_ = annotations.get_type(stmt, &index).expect("Couldn't find type");
    let type_hint = annotations.get_type_hint(stmt, &index).expect("Couldn't find type hint");

    assert_eq!(type_, index.get_type("__foo_arr").unwrap());

    assert_eq!(
        type_hint.clone().information,
        DataTypeInformation::Array {
            name: "__arr_vla_1_int".to_string(),
            inner_type_name: "INT".to_string(),
            dimensions: vec![Dimension {
                start_offset: TypeSize::Undetermined,
                end_offset: TypeSize::Undetermined,
            }],
        },
    );
}

#[test]
fn vla_access_is_annotated_correctly() {
    let id_provider = IdProvider::default();

    let (unit, mut index) = index_with_ids(
        r"
        FUNCTION foo : DINT
        VAR_INPUT
            arr: ARRAY[*] OF INT;
        END_VAR
            arr[0];
        END_FUNCTION
        ",
        id_provider.clone(),
    );

    let annotations = annotate_with_ids(&unit, &mut index, id_provider);
    let stmt = &unit.implementations[0].statements[0];

    if let AstStatement::ReferenceExpr { access: ReferenceAccess::Index(_), base: Some(base), .. } = stmt {
        // entire statement resolves to INT
        assert_type_and_hint!(&annotations, &index, stmt, "INT", None);

        // reference is annotated with type and hint
        assert_type_and_hint!(&annotations, &index, base.as_ref(), "__foo_arr", Some("__arr_vla_1_int"));
    } else {
        panic!("expected an array access, got none")
    }
}

#[test]
fn vla_write_access_is_annotated_correctly() {
    let id_provider = IdProvider::default();

    let (unit, mut index) = index_with_ids(
        r"
        FUNCTION foo : DINT
        VAR_INPUT
            arr: ARRAY[*] OF INT;
        END_VAR
            arr[0] := 0;
        END_FUNCTION
        ",
        id_provider.clone(),
    );

    let annotations = annotate_with_ids(&unit, &mut index, id_provider);
    let stmt = &unit.implementations[0].statements[0];

    if let AstStatement::Assignment { left, .. } = stmt {
        if let AstStatement::ReferenceExpr {
            access: ReferenceAccess::Index(_), base: Some(reference), ..
        } = left.as_ref()
        {
            // entire statement resolves to INT
            assert_type_and_hint!(&annotations, &index, left.as_ref(), "INT", None);

            // reference is annotated with type and hint
            assert_type_and_hint!(
                &annotations,
                &index,
                reference.as_ref(),
                "__foo_arr",
                Some("__arr_vla_1_int")
            );
        } else {
            panic!("expected an array access, got none")
        }
    }
}

#[test]
fn writing_value_read_from_vla_to_vla() {
    let id_provider = IdProvider::default();

    let (unit, mut index) = index_with_ids(
        r"
        FUNCTION foo : DINT
        VAR_INPUT
            arr1: ARRAY[*] OF INT;
            arr2: ARRAY[*] OF INT;
        END_VAR
            arr1[0] := arr2[1];
        END_FUNCTION
        ",
        id_provider.clone(),
    );

    let annotations = annotate_with_ids(&unit, &mut index, id_provider);
    let stmt = &unit.implementations[0].statements[0];

    // both VLA references should receive the same type hint
    if let AstStatement::Assignment { left, right, .. } = stmt {
        if let AstStatement::ReferenceExpr {
            access: ReferenceAccess::Index(_), base: Some(reference), ..
        } = left.as_ref()
        {
            // if let AstStatement::ArrayAccess { reference, .. } = left.as_ref() {
            // entire statement resolves to INT
            assert_type_and_hint!(&annotations, &index, left.as_ref(), "INT", None);

            // reference is annotated with type and hint
            assert_type_and_hint!(
                &annotations,
                &index,
                reference.as_ref(),
                "__foo_arr1",
                Some("__arr_vla_1_int")
            );
        } else {
            panic!("expected an array access, got none")
        }

        if let AstStatement::ReferenceExpr {
            access: ReferenceAccess::Index(_), base: Some(reference), ..
        } = right.as_ref()
        {
            // entire statement resolves to INT
            assert_type_and_hint!(&annotations, &index, right.as_ref(), "INT", Some("INT"));

            // reference is annotated with type and hint
            assert_type_and_hint!(
                &annotations,
                &index,
                reference.as_ref(),
                "__foo_arr2",
                Some("__arr_vla_1_int")
            );
        } else {
            panic!("expected an array access, got none")
        }
    }
}

#[test]
fn address_of_works_on_vla() {
    let id_provider = IdProvider::default();

    let (unit, mut index) = index_with_ids(
        r"
        FUNCTION foo : DINT
        VAR_INPUT
            arr: ARRAY[*] OF INT;
            address: LWORD;
        END_VAR
            address := &arr;
        END_FUNCTION
        ",
        id_provider.clone(),
    );

    let annotations = annotate_with_ids(&unit, &mut index, id_provider);
    let stmt = &unit.implementations[0].statements[0];

    if let AstStatement::Assignment { right, .. } = stmt {
        if let AstStatement::ReferenceExpr {
            access: ReferenceAccess::Address, base: Some(reference), ..
        } = right.as_ref()
        {
            // rhs of assignment resolves to LWORD
            assert_type_and_hint!(
                &annotations,
                &index,
                right.as_ref(),
                "__POINTER_TO___foo_arr",
                Some("LWORD")
            );

            // unary expression resolves to pointer access to array of INT
            assert_type_and_hint!(
                &annotations,
                &index,
                reference.as_ref(),
                "__foo_arr",
                Some("__arr_vla_1_int")
            );
        } else {
            panic!("expected an array access, got none")
        }
    }
}

#[test]
fn by_ref_vla_access_is_annotated_correctly() {
    let id_provider = IdProvider::default();

    let (unit, mut index) = index_with_ids(
        r"
        FUNCTION foo : DINT
        VAR_IN_OUT
            arr: ARRAY[*] OF INT;
        END_VAR
        VAR_INPUT {ref}
            arr2: ARRAY[*] OF INT;
        END_VAR
            arr[0];
            arr2[0];
        END_FUNCTION
        ",
        id_provider.clone(),
    );

    let annotations = annotate_with_ids(&unit, &mut index, id_provider);
    let stmt = &unit.implementations[0].statements[0];

    if let AstStatement::ReferenceExpr { access: ReferenceAccess::Index(_), base: Some(reference), .. } = stmt
    {
        // entire statement resolves to INT
        assert_type_and_hint!(&annotations, &index, stmt, "INT", None);

        // reference is annotated with type and hint
        assert_type_and_hint!(&annotations, &index, reference.as_ref(), "__foo_arr", Some("__arr_vla_1_int"));
    } else {
        panic!("expected an array access, got none")
    }

    let stmt = &unit.implementations[0].statements[1];

    if let AstStatement::ReferenceExpr { access: ReferenceAccess::Index(_), base: Some(reference), .. } = stmt
    {
        // entire statement resolves to INT
        assert_type_and_hint!(&annotations, &index, stmt, "INT", None);

        // reference is annotated with type and hint
        assert_type_and_hint!(
            &annotations,
            &index,
            reference.as_ref(),
            "__foo_arr2",
            Some("__arr_vla_1_int")
        );
    } else {
        panic!("expected an array access, got none")
    }
}

#[test]
fn vla_call_statement() {
    let id_provider = IdProvider::default();

    let (unit, mut index) = index_with_ids(
        r"
        FUNCTION main : DINT
        VAR
            arr : ARRAY[0..1] OF DINT;
        END_VAR
            foo(arr);
        END_FUNCTION

        FUNCTION foo : DINT
        VAR_INPUT
            vla: ARRAY[*] OF DINT;
        END_VAR
        END_FUNCTION
        ",
        id_provider.clone(),
    );

    let annotations = annotate_with_ids(&unit, &mut index, id_provider);
    let stmt = &unit.implementations[0].statements[0];

    let AstStatement::CallStatement { parameters, .. } = stmt else {
        unreachable!();
    };

    let param = parameters.as_ref().clone().unwrap();
    let statement = flatten_expression_list(&param)[0];

    assert_type_and_hint!(&annotations, &index, statement, "__main_arr", Some("__foo_vla"));
}

#[test]
fn vla_call_statement_with_nested_arrays() {
    let id_provider = IdProvider::default();

    let (unit, mut index) = index_with_ids(
        r"
        FUNCTION main : DINT
        VAR
            arr : ARRAY[0..1] OF ARRAY[0..1] OF DINT;
        END_VAR
            foo(arr[1]);
        END_FUNCTION

        FUNCTION foo : DINT
        VAR_INPUT
            vla: ARRAY[*] OF DINT;
        END_VAR
        END_FUNCTION
        ",
        id_provider.clone(),
    );

    let annotations = annotate_with_ids(&unit, &mut index, id_provider);
    let stmt = &unit.implementations[0].statements[0];

    let AstStatement::CallStatement { parameters, .. } = stmt else {
        unreachable!();
    };

    let param = parameters.as_ref().clone().unwrap();
    let statement = flatten_expression_list(&param)[0];

    assert_type_and_hint!(&annotations, &index, statement, "__main_arr_", Some("__foo_vla"));
}

#[test]
fn multi_dimensional_vla_access_is_annotated_correctly() {
    let id_provider = IdProvider::default();

    let (unit, mut index) = index_with_ids(
        r"
        FUNCTION foo : DINT
        VAR_INPUT
            arr: ARRAY[*, *] OF INT;
        END_VAR
            arr[0, 1];
        END_FUNCTION
        ",
        id_provider.clone(),
    );

    let annotations = annotate_with_ids(&unit, &mut index, id_provider);
    let stmt = &unit.implementations[0].statements[0];

    if let AstStatement::ReferenceExpr { access: ReferenceAccess::Index(_), base: Some(reference), .. } = stmt
    {
        // entire statement resolves to INT
        assert_type_and_hint!(&annotations, &index, stmt, "INT", None);

        // reference is annotated with type and hint
        assert_type_and_hint!(&annotations, &index, reference.as_ref(), "__foo_arr", Some("__arr_vla_2_int"));
    } else {
        panic!("expected an array access, got none")
    }
}

#[test]
fn vla_access_assignment_receives_the_correct_type_hint() {
    let id_provider = IdProvider::default();

    let (unit, mut index) = index_with_ids(
        r"
        FUNCTION foo : DINT
        VAR_INPUT
            arr: ARRAY[*] OF INT;
        END_VAR
            foo := arr[0];
        END_FUNCTION
        ",
        id_provider.clone(),
    );

    let annotations = annotate_with_ids(&unit, &mut index, id_provider);
    let stmt = &unit.implementations[0].statements[0];

    let AstStatement::Assignment { right, .. } = stmt else {
        panic!("expected an assignment, got none")
    };
    // RHS resolves to INT and receives type-hint to DINT
    assert_type_and_hint!(&annotations, &index, right.as_ref(), "INT", Some("DINT"));
}

#[test]
fn multi_dim_vla_access_assignment_receives_the_correct_type_hint() {
    let id_provider = IdProvider::default();

    let (unit, mut index) = index_with_ids(
        r"
        FUNCTION foo : DINT
        VAR_INPUT
            arr: ARRAY[*, *] OF INT;
        END_VAR
            foo := arr[0, 1];
        END_FUNCTION
        ",
        id_provider.clone(),
    );

    let annotations = annotate_with_ids(&unit, &mut index, id_provider);
    let stmt = &unit.implementations[0].statements[0];

    let AstStatement::Assignment { right, .. } = stmt else {
        panic!("expected an assignment, got none")
    };
    // RHS resolves to INT and receives type-hint to DINT
    assert_type_and_hint!(&annotations, &index, right.as_ref(), "INT", Some("DINT"));
}

#[test]
fn function_call_resolves_correctly_to_pou_rather_than_local_variable() {
    let id_provider = IdProvider::default();

    // Verify that `a()` has an annotation on `C` rather than `A` or `B.a`
    let (unit, mut index) = index_with_ids(
        r"
        FUNCTION_BLOCK A
        END_FUNCTION_BLOCK

        FUNCTION_BLOCK B
        VAR
            a : C;
        END_VAR

        a();
        END_FUNCTION_BLOCK

        FUNCTION_BLOCK C
        END_FUNCTION_BLOCK
        ",
        id_provider.clone(),
    );

    let annotations = annotate_with_ids(&unit, &mut index, id_provider);
    let stmt = &unit.implementations[1].statements[0];

    let AstStatement::CallStatement { operator, .. } = stmt else { unreachable!() };
    assert_type_and_hint!(&annotations, &index, operator, "C", None);
}

#[test]
fn override_is_resolved() {
    let id_provider = IdProvider::default();
    let (unit, index) = index_with_ids(
        "
        CLASS cls
        METHOD foo : INT
        END_METHOD
        METHOD bar : INT
        END_METHOD
        END_CLASS

        CLASS cls2 EXTENDS cls
        METHOD OVERRIDE foo : INT
        END_METHOD
        END_CLASS

        FUNCTION_BLOCK fb
        VAR 
            myClass : cls2; 
        END_VAR

        myClass.foo();
        myClass.bar();
        END_FUNCTION_BLOCK
        ",
        id_provider.clone(),
    );

    let (annotations, ..) = TypeAnnotator::visit_unit(&index, &unit, id_provider);
    let method_call = &unit.implementations[5].statements[0];
    if let AstStatement::CallStatement { operator, .. } = method_call {
        assert_eq!(
            Some(&StatementAnnotation::Function {
                return_type: "INT".to_string(),
                qualified_name: "cls2.foo".to_string(),
                call_name: None,
            }),
            annotations.get(operator)
        );
    }
    let method_call = &unit.implementations[5].statements[1];
    if let AstStatement::CallStatement { operator, .. } = method_call {
        assert_eq!(
            Some(&StatementAnnotation::Function {
                return_type: "INT".to_string(),
                qualified_name: "cls.bar".to_string(),
                call_name: None,
            }),
            annotations.get(operator)
        );
    }
}

#[test]
fn override_in_grandparent_is_resolved() {
    let id_provider = IdProvider::default();
    let (unit, index) = index_with_ids(
        "
        CLASS cls
        METHOD foo : INT
        END_METHOD
        METHOD bar : INT
        END_METHOD
        END_CLASS

        CLASS cls1 EXTENDS cls
        METHOD OVERRIDE foo : INT
        END_METHOD
        END_CLASS

        CLASS cls2 EXTENDS cls1
        METHOD OVERRIDE foo : INT
        END_METHOD
        END_CLASS

        FUNCTION_BLOCK fb
        VAR 
            myClass : cls2; 
        END_VAR

        myClass.foo();
        myClass.bar();
        END_FUNCTION_BLOCK
        ",
        id_provider.clone(),
    );

    let (annotations, ..) = TypeAnnotator::visit_unit(&index, &unit, id_provider);
    let method_call = &unit.implementations[7].statements[0];
    if let AstStatement::CallStatement { operator, .. } = method_call {
        assert_eq!(
            Some(&StatementAnnotation::Function {
                return_type: "INT".to_string(),
                qualified_name: "cls2.foo".to_string(),
                call_name: None,
            }),
            annotations.get(operator)
        );
    }
    let method_call = &unit.implementations[7].statements[1];
    if let AstStatement::CallStatement { operator, .. } = method_call {
        assert_eq!(
            Some(&StatementAnnotation::Function {
                return_type: "INT".to_string(),
                qualified_name: "cls.bar".to_string(),
                call_name: None,
            }),
            annotations.get(operator)
        );
    }
}

#[test]
fn annotate_variable_in_parent_class() {
    let id_provider = IdProvider::default();
    let (unit, index) = index_with_ids(
        "
        CLASS cls1
        VAR 
            LIGHT: BOOL; 
        END_VAR
        END_CLASS

        FUNCTION_BLOCK cls2 EXTENDS cls1
        VAR
            Light2 : BOOL;
        END_VAR
            LIGHT := TRUE;
            Light2 := LIGHT;
        END_FUNCTION_BLOCK
        ",
        id_provider.clone(),
    );
    let (annotations, ..) = TypeAnnotator::visit_unit(&index, &unit, id_provider);

    if let AstStatement::Assignment { right, .. } = &unit.implementations[1].statements[1] {
        let annotation = annotations.get(right);
        assert_eq!(
            &StatementAnnotation::Variable {
                resulting_type: "BOOL".to_string(),
                qualified_name: "cls1.LIGHT".to_string(),
                constant: false,
                argument_type: ArgumentType::ByVal(VariableType::Local,),
                is_auto_deref: false,
            },
            annotation.unwrap()
        );
    }
    if let AstStatement::Assignment { left, .. } = &unit.implementations[1].statements[1] {
        let annotation = annotations.get(left);
        assert_eq!(
            &StatementAnnotation::Variable {
                resulting_type: "BOOL".to_string(),
                qualified_name: "cls2.Light2".to_string(),
                constant: false,
                argument_type: ArgumentType::ByVal(VariableType::Local,),
                is_auto_deref: false,
            },
            annotation.unwrap()
        );
    }
}

#[test]
fn annotate_variable_in_grandparent_class() {
    let id_provider = IdProvider::default();
    let (unit, index) = index_with_ids(
        "
        CLASS cls0
        VAR 
            LIGHT: BOOL;
        END_VAR
        END_CLASS

        CLASS cls1 EXTENDS cls0
        END_CLASS

        FUNCTION_BLOCK cls2 EXTENDS cls1
            LIGHT := TRUE;
        END_FUNCTION_BLOCK
        ",
        id_provider.clone(),
    );
    let (annotations, ..) = TypeAnnotator::visit_unit(&index, &unit, id_provider);
    if let AstStatement::Assignment { left, .. } = &unit.implementations[2].statements[0] {
        let annotation = annotations.get(left);
        assert_eq!(
            &StatementAnnotation::Variable {
                resulting_type: "BOOL".to_string(),
                qualified_name: "cls0.LIGHT".to_string(),
                constant: false,
                argument_type: ArgumentType::ByVal(VariableType::Local,),
                is_auto_deref: false,
            },
            annotation.unwrap()
        );
    }
}

#[test]
fn annotate_variable_in_field() {
    let id_provider = IdProvider::default();
    let (unit, index) = index_with_ids(
        "
        CLASS cls0
        VAR 
            LIGHT: BOOL;
        END_VAR
        END_CLASS

        CLASS cls1 EXTENDS cls0
        END_CLASS

        FUNCTION_BLOCK cls2 EXTENDS cls1
        END_FUNCTION_BLOCK

        PROGRAM prog
        VAR 
            myClass : cls2; 
        END_VAR

        myClass.LIGHT := TRUE;
        END_PROGRAM
        ",
        id_provider.clone(),
    );
    let (annotations, ..) = TypeAnnotator::visit_unit(&index, &unit, id_provider);
    if let AstStatement::Assignment { left, .. } = &unit.implementations[3].statements[0] {
        let annotation = annotations.get(left);
        assert_eq!(
            &StatementAnnotation::Variable {
                resulting_type: "BOOL".to_string(),
                qualified_name: "cls0.LIGHT".to_string(),
                constant: false,
                argument_type: ArgumentType::ByVal(VariableType::Local,),
                is_auto_deref: false,
            },
            annotation.unwrap()
        );
    }
}

#[test]
fn annotate_method_in_super() {
    let id_provider = IdProvider::default();
    let (unit, index) = index_with_ids(
        "
        CLASS cls0
        VAR 
            LIGHT: BOOL;
        END_VAR

        METHOD meth : DINT
            LIGHT := TRUE;
        END_METHOD
        END_CLASS

        CLASS cls1 EXTENDS cls0
        VAR 
            LIGHT1: BOOL;
        END_VAR

        METHOD meth1 : DINT
            LIGHT := TRUE;
            LIGHT1 := TRUE;
        END_METHOD
        END_CLASS

        CLASS cls2 EXTENDS cls1
        VAR 
            LIGHT2: BOOL;
        END_VAR
        METHOD meth2 : DINT
            LIGHT := TRUE;
            LIGHT1 := TRUE;
            LIGHT2 := TRUE;
        END_METHOD
        END_CLASS
        ",
        id_provider.clone(),
    );
    let (annotations, ..) = TypeAnnotator::visit_unit(&index, &unit, id_provider);
    if let AstStatement::Assignment { left, .. } = &unit.implementations[2].statements[0] {
        let annotation = annotations.get(left);
        assert_eq!(
            &StatementAnnotation::Variable {
                resulting_type: "BOOL".to_string(),
                qualified_name: "cls0.LIGHT".to_string(),
                constant: false,
                argument_type: ArgumentType::ByVal(VariableType::Local,),
                is_auto_deref: false,
            },
            annotation.unwrap()
        );
    }
    if let AstStatement::Assignment { left, .. } = &unit.implementations[2].statements[1] {
        let annotation = annotations.get(left);
        assert_eq!(
            &StatementAnnotation::Variable {
                resulting_type: "BOOL".to_string(),
                qualified_name: "cls1.LIGHT1".to_string(),
                constant: false,
                argument_type: ArgumentType::ByVal(VariableType::Local,),
                is_auto_deref: false,
            },
            annotation.unwrap()
        );
    }
    if let AstStatement::Assignment { left, .. } = &unit.implementations[4].statements[0] {
        let annotation = annotations.get(left);
        assert_eq!(
            &StatementAnnotation::Variable {
                resulting_type: "BOOL".to_string(),
                qualified_name: "cls0.LIGHT".to_string(),
                constant: false,
                argument_type: ArgumentType::ByVal(VariableType::Local,),
                is_auto_deref: false,
            },
            annotation.unwrap()
        );
    }
    if let AstStatement::Assignment { left, .. } = &unit.implementations[4].statements[1] {
        let annotation = annotations.get(left);
        assert_eq!(
            &StatementAnnotation::Variable {
                resulting_type: "BOOL".to_string(),
                qualified_name: "cls1.LIGHT1".to_string(),
                constant: false,
                argument_type: ArgumentType::ByVal(VariableType::Local,),
                is_auto_deref: false,
            },
            annotation.unwrap()
        );
    }
    if let AstStatement::Assignment { left, .. } = &unit.implementations[4].statements[2] {
        let annotation = annotations.get(left);
        assert_eq!(
            &StatementAnnotation::Variable {
                resulting_type: "BOOL".to_string(),
                qualified_name: "cls2.LIGHT2".to_string(),
                constant: false,
                argument_type: ArgumentType::ByVal(VariableType::Local,),
                is_auto_deref: false,
            },
            annotation.unwrap()
        );
    }
}<|MERGE_RESOLUTION|>--- conflicted
+++ resolved
@@ -1607,13 +1607,8 @@
             prg.foo;
         END_PROGRAM
         ACTIONS prg
-<<<<<<< HEAD
             ACTION foo 
             END_ACTION
-=======
-        ACTION foo
-        END_ACTION
->>>>>>> 98fe5e06
         END_ACTIONS
 
         FUNCTION buz : INT
