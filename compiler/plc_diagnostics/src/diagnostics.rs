use std::fmt::Display;

use plc_ast::ast::AstNode;
use plc_source::{
    source_location::{SourceLocation, SourceLocationFactory},
    SourceCode,
};

mod diagnostics_registry {
    macro_rules! add_diagnostic {
    ($($number:ident, $desc:expr,)*) => {
        use lazy_static::lazy_static;
            lazy_static! {
                static ref DIAGNOSTICS : HashMap<&'static str, &'static str> = {
                let mut m : HashMap<&str, &str> = HashMap::new();
                $( m.insert(stringify!($number), $desc);)*
                m
            };
        }
    }
}

    use std::collections::HashMap;

    #[derive(Default)]
    pub struct DiagnosticsRegistry(HashMap<&'static str, &'static str>);
    add_diagnostic!(
        E001,
        include_str!("./error_codes/E001.md"), //General Error
        E002,
        include_str!("./error_codes/E002.md"), //General IO Error
        E003,
        include_str!("./error_codes/E003.md"), //Parameter Error
        E004,
        include_str!("./error_codes/E004.md"), //Duplicate Symbol
        E005,
        include_str!("./error_codes/E005.md"), //Generic LLVM Error
        E006,
        include_str!("./error_codes/E006.md"), //Missing Token
        E007,
        include_str!("./error_codes/E007.md"), //Unexpected Token
        E008,
        include_str!("./error_codes/E008.md"), //Invalid Range
        E009,
        include_str!("./error_codes/E009.md"), //Mismatched Parantheses
        E010,
        include_str!("./error_codes/E010.md"), //Invalid Time Literal
        E011,
        include_str!("./error_codes/E011.md"), //Invalid Number
        E012,
        include_str!("./error_codes/E012.md"), //Missing Case Condition
        E013,
        include_str!("./error_codes/E013.md"),
        E014,
        include_str!("./error_codes/E014.md"),
        E015,
        include_str!("./error_codes/E015.md"),
        E016,
        include_str!("./error_codes/E016.md"),
        E017,
        include_str!("./error_codes/E017.md"),
        E018,
        include_str!("./error_codes/E018.md"),
        E019,
        include_str!("./error_codes/E019.md"),
        E020,
        include_str!("./error_codes/E020.md"),
        E021,
        include_str!("./error_codes/E021.md"),
        E022,
        include_str!("./error_codes/E022.md"),
        E023,
        include_str!("./error_codes/E023.md"),
        E024,
        include_str!("./error_codes/E024.md"),
        E025,
        include_str!("./error_codes/E025.md"),
        E026,
        include_str!("./error_codes/E026.md"),
        E027,
        include_str!("./error_codes/E027.md"),
        E028,
        include_str!("./error_codes/E028.md"),
        E029,
        include_str!("./error_codes/E029.md"),
        E030,
        include_str!("./error_codes/E030.md"),
        E031,
        include_str!("./error_codes/E031.md"),
        E032,
        include_str!("./error_codes/E032.md"),
        E033,
        include_str!("./error_codes/E033.md"),
        E034,
        include_str!("./error_codes/E034.md"),
        E035,
        include_str!("./error_codes/E035.md"),
        E036,
        include_str!("./error_codes/E036.md"),
        E037,
        include_str!("./error_codes/E037.md"),
        E038,
        include_str!("./error_codes/E038.md"),
        E039,
        include_str!("./error_codes/E039.md"),
        E040,
        include_str!("./error_codes/E040.md"),
        E041,
        include_str!("./error_codes/E041.md"),
        E042,
        include_str!("./error_codes/E042.md"),
        E043,
        include_str!("./error_codes/E043.md"),
        E044,
        include_str!("./error_codes/E044.md"),
        E045,
        include_str!("./error_codes/E045.md"),
        E046,
        include_str!("./error_codes/E046.md"),
        E047,
        include_str!("./error_codes/E047.md"),
        E048,
        include_str!("./error_codes/E048.md"),
        E049,
        include_str!("./error_codes/E049.md"),
        E050,
        include_str!("./error_codes/E050.md"),
        E051,
        include_str!("./error_codes/E051.md"),
        E052,
        include_str!("./error_codes/E052.md"),
        E053,
        include_str!("./error_codes/E053.md"),
        E054,
        include_str!("./error_codes/E054.md"),
        E055,
        include_str!("./error_codes/E055.md"),
        E056,
        include_str!("./error_codes/E056.md"),
        E057,
        include_str!("./error_codes/E057.md"),
        E058,
        include_str!("./error_codes/E058.md"),
        E059,
        include_str!("./error_codes/E059.md"),
        E060,
        include_str!("./error_codes/E060.md"),
        E061,
        include_str!("./error_codes/E061.md"),
        E062,
        include_str!("./error_codes/E062.md"),
        E063,
        include_str!("./error_codes/E063.md"),
        E064,
        include_str!("./error_codes/E064.md"),
        E065,
        include_str!("./error_codes/E065.md"),
        E066,
        include_str!("./error_codes/E066.md"),
        E067,
        include_str!("./error_codes/E067.md"),
        E068,
        include_str!("./error_codes/E068.md"),
        E069,
        include_str!("./error_codes/E069.md"),
        E070,
        include_str!("./error_codes/E070.md"),
        E071,
        include_str!("./error_codes/E071.md"),
        E072,
        include_str!("./error_codes/E072.md"),
        E073,
        include_str!("./error_codes/E073.md"),
        E074,
        include_str!("./error_codes/E074.md"),
        E075,
        include_str!("./error_codes/E075.md"),
        E076,
        include_str!("./error_codes/E076.md"),
        E077,
        include_str!("./error_codes/E077.md"),
        E078,
        include_str!("./error_codes/E078.md"),
        E079,
        include_str!("./error_codes/E079.md"),
        E080,
        include_str!("./error_codes/E080.md"),
        E081,
        include_str!("./error_codes/E081.md"),
        E082,
        include_str!("./error_codes/E082.md"),
        E083,
        include_str!("./error_codes/E083.md"),
        E084,
        include_str!("./error_codes/E084.md"),
        E085,
        include_str!("./error_codes/E085.md"),
        E086,
        include_str!("./error_codes/E086.md"),
        E087,
        include_str!("./error_codes/E087.md"),
        E088,
        include_str!("./error_codes/E088.md"),
        E089,
        include_str!("./error_codes/E089.md"),
        E090,
        include_str!("./error_codes/E090.md"),
    );
}

pub const INTERNAL_LLVM_ERROR: &str = "internal llvm codegen error";

/// a diagnostics severity
#[derive(Default, Clone, Copy, Debug, PartialEq, Eq, PartialOrd, Ord)]
pub enum Severity {
    #[default]
    Info,
    Warning,
    Error,
}

/// The `Diagnostics` struct describes an issue encountered during compile time.
/// The issue is defined by an `error_code` and had a defined `severity`
/// Diagnostic severity can be overridden when being reported.
#[derive(Debug)]
pub struct Diagnostic {
    /// The Description of the error being reported.
    message: String,
    /// Primary location where the diagnostic occurred
    primary_location: SourceLocation,
    /// Seconday locations relevant to the diagnostics
    secondary_locations: Option<Vec<SourceLocation>>,
    /// Severity of the error being reported
    severity: Severity,
    /// Error code for reference in the documentation
    error_code: &'static str,
    /// Children of the current diagnostic
    sub_diagnostics: Vec<Diagnostic>,
    /// If the diagnostic is caused by an error, this field contains the original error
    internal_error: Option<anyhow::Error>,
}

impl std::error::Error for Diagnostic {
    fn source(&self) -> Option<&(dyn std::error::Error + 'static)> {
        self.internal_error.as_ref().and_then(|it| it.source())
    }
}

impl From<std::io::Error> for Diagnostic {
    fn from(value: std::io::Error) -> Self {
        Diagnostic::error(value.to_string()).with_error_code("E002").with_internal_error(value.into())
    }
}

/// Builder for Diagnostics
impl Diagnostic {
    pub fn new(message: impl Into<String>, severity: Severity) -> Self {
        Diagnostic {
            message: message.into(),
            severity,
            primary_location: SourceLocation::undefined(),
            secondary_locations: Default::default(),
            error_code: "E001", //Default error if none specified
            sub_diagnostics: Default::default(),
            internal_error: Default::default(),
        }
    }

    pub fn error(message: impl Into<String>) -> Self {
        Self::new(message, Severity::Error)
    }
    pub fn warning(message: impl Into<String>) -> Self {
        Self::new(message, Severity::Warning)
    }
    pub fn info(message: impl Into<String>) -> Self {
        Self::new(message, Severity::Info)
    }

    pub fn with_location(mut self, location: SourceLocation) -> Self {
        self.primary_location = location;
        self
    }

    pub fn with_secondary_location(mut self, location: SourceLocation) -> Self {
        self.secondary_locations.get_or_insert_with(Default::default).push(location);
        self
    }

    pub fn with_secondary_locations(mut self, locations: Vec<SourceLocation>) -> Self {
        self.secondary_locations.get_or_insert_with(Default::default).extend(locations);
        self
    }

    pub fn with_error_code(mut self, error_code: &'static str) -> Self {
        self.error_code = error_code;
        self
    }

    pub fn with_sub_diagnostic(mut self, diagnostic: Diagnostic) -> Self {
        self.sub_diagnostics.push(diagnostic);
        self
    }

    pub fn with_sub_diagnostics(mut self, diagnostics: Vec<Diagnostic>) -> Self {
        self.sub_diagnostics.extend(diagnostics);
        self
    }

    pub fn with_internal_error(mut self, error: anyhow::Error) -> Self {
        self.internal_error = Some(error);
        self
    }

    pub fn from_serde_error(error: serde_json::Error, source: &SourceCode) -> Self {
        let factory = SourceLocationFactory::for_source(source);
        let line = error.line();
        let column = error.column();

        // remove line, column from message
        let message = error.to_string();
        let message = if let Some(pos) = message.find("at line") {
            message.chars().take(pos).collect()
        } else {
            message
        };
        let range = factory.create_range_to_end_of_line(line, column);
        Diagnostic::error(message).with_error_code("E088").with_location(range)
    }
}

impl PartialOrd for Diagnostic {
    fn partial_cmp(&self, other: &Self) -> Option<std::cmp::Ordering> {
        self.severity.partial_cmp(&other.severity)
    }
}

impl Ord for Diagnostic {
    fn cmp(&self, other: &Self) -> std::cmp::Ordering {
        self.severity.cmp(&other.severity)
    }
}

impl PartialEq for Diagnostic {
    fn eq(&self, other: &Self) -> bool {
        self.error_code == other.error_code
            && self.message == other.message
            && self.primary_location == other.primary_location
            && self.secondary_locations == other.secondary_locations
            && self.severity == other.severity
            && self.sub_diagnostics == other.sub_diagnostics
    }
}

impl Eq for Diagnostic {}

impl Display for Diagnostic {
    fn fmt(&self, f: &mut std::fmt::Formatter<'_>) -> std::fmt::Result {
        write!(f, "{}: {}", self.get_type(), self.get_message())?;
        let location = self.get_location();
        if !location.is_undefined() {
            write!(f, " at: {location}")
        } else {
            Ok(())
        }
    }
}

impl Diagnostic {
    pub fn get_message(&self) -> &str {
        self.message.as_str()
    }

    pub fn get_location(&self) -> SourceLocation {
        self.primary_location.clone()
    }

    pub fn get_secondary_locations(&self) -> Option<&[SourceLocation]> {
        self.secondary_locations.as_deref()
    }

    pub fn get_type(&self) -> &'static str {
        self.error_code
    }

    pub fn get_severity(&self) -> Severity {
        self.severity
    }

    pub fn get_sub_diagnostics(&self) -> &[Diagnostic] {
        &self.sub_diagnostics
    }
}

//Helper methods for diagnostics
impl Diagnostic {
    pub fn unexpected_token_found(expected: &str, found: &str, range: SourceLocation) -> Diagnostic {
        Diagnostic::error(format!("Unexpected token: expected {expected} but found {found}"))
            .with_error_code("E007")
            .with_location(range)
    }

    pub fn missing_function(location: SourceLocation) -> Diagnostic {
        Diagnostic::error("Cannot generate code outside of function context.")
            .with_error_code("E072")
            .with_location(location)
    }

    pub fn codegen_error(message: impl Into<String>, location: SourceLocation) -> Diagnostic {
        Diagnostic::error(message).with_location(location).with_error_code("E071")
    }

    pub fn llvm_error(file: &str, llvm_error: &str) -> Diagnostic {
        Diagnostic::error(format!("{file}: Internal llvm error: {:}", llvm_error)).with_error_code("E005")
    }

    pub fn missing_token(expected_token: &str, range: SourceLocation) -> Diagnostic {
        Diagnostic::error(format!("Missing expected Token {expected_token}"))
            .with_location(range)
            .with_error_code("E006")
    }

    pub fn invalid_parameter_count(expected: usize, received: usize, location: SourceLocation) -> Diagnostic {
        Diagnostic::error(
             format!(
                "Invalid parameter count. Received {received} parameters while {expected} parameters were expected.",
            )).with_error_code("E032")
            .with_location(location)
    }

    pub fn unknown_type(type_name: &str, location: SourceLocation) -> Diagnostic {
        Diagnostic::error(format!("Unknown type: {type_name:}"))
            .with_error_code("E052")
            .with_location(location)
    }

    pub fn unresolved_reference(reference: &str, location: SourceLocation) -> Diagnostic {
        Diagnostic::error(format!("Could not resolve reference to {reference:}"))
            .with_error_code("E048")
            .with_location(location)
    }

    pub fn invalid_assignment(right_type: &str, left_type: &str, location: SourceLocation) -> Diagnostic {
        Diagnostic::error(format!("Invalid assignment: cannot assign '{right_type}' to '{left_type}'"))
            .with_error_code("E037")
            .with_location(location)
    }

    pub fn cannot_generate_initializer(variable_name: &str, location: SourceLocation) -> Diagnostic {
        Self::error(format!(
            "Cannot generate literal initializer for '{variable_name}': Value cannot be derived"
        ))
        .with_error_code("E041")
        .with_location(location)
    }

    pub fn cannot_generate_call_statement(operator: &AstNode) -> Diagnostic {
        //TODO: We could probably get a better slice here
        Diagnostic::codegen_error(
            format!("cannot generate call statement for {:?}", operator),
            operator.get_location(),
        )
    }

    pub fn cannot_generate_from_empty_literal(type_name: &str, location: SourceLocation) -> Diagnostic {
        Diagnostic::codegen_error(
            format!("Cannot generate {type_name} from empty literal").as_str(),
            location,
        )
    }
<<<<<<< HEAD

    pub fn cannot_generate_string_literal(type_name: &str, location: SourceLocation) -> Diagnostic {
        Diagnostic::codegen_error(
            format!("Cannot generate String-Literal for type {type_name}").as_str(),
            location,
        )
    }

    pub fn invalid_assignment(right_type: &str, left_type: &str, location: SourceLocation) -> Diagnostic {
        Diagnostic::SyntaxError {
            message: format!("Invalid assignment: cannot assign '{right_type}' to '{left_type}'"),
            range: vec![location],
            err_no: ErrNo::var__invalid_assignment,
        }
    }

    pub fn invalid_type_nature(actual: &str, expected: &str, location: SourceLocation) -> Diagnostic {
        Diagnostic::SyntaxError {
            message: format!("Invalid type nature for generic argument. {actual} is no {expected}."),
            range: vec![location],
            err_no: ErrNo::type__invalid_nature,
        }
    }

    pub fn unknown_type_nature(nature: &str, location: SourceLocation) -> Diagnostic {
        Diagnostic::SyntaxError {
            message: format!("Unknown type nature {nature}."),
            range: vec![location],
            err_no: ErrNo::type__unknown_nature,
        }
    }

    pub fn missing_datatype(reason: Option<&str>, location: SourceLocation) -> Diagnostic {
        Diagnostic::SyntaxError {
            message: format!("Missing datatype {}", reason.unwrap_or("")),
            range: vec![location],
            err_no: ErrNo::var__missing_type,
        }
    }

    pub fn incompatible_type_size(
        nature: &str,
        size: u32,
        error: &str,
        location: SourceLocation,
    ) -> Diagnostic {
        Diagnostic::SyntaxError {
            message: format!("The type {nature} {size} is too small to {error} Pointer"),
            range: vec![location],
            err_no: ErrNo::type__incompatible_size,
        }
    }

    pub fn link_error(error: &str) -> Diagnostic {
        Diagnostic::GeneralError { err_no: ErrNo::linker__generic_error, message: error.to_string() }
    }

    pub fn get_message(&self) -> &str {
        match self {
            Diagnostic::SyntaxError { message, .. }
            | Diagnostic::SemanticError { message, .. }
            | Diagnostic::ImprovementSuggestion { message, .. }
            | Diagnostic::GeneralError { message, .. }
            | Diagnostic::CombinedDiagnostic { message, .. } => message.as_str(),
        }
    }

    pub fn get_location(&self) -> SourceLocation {
        match self {
            Diagnostic::SyntaxError { range, .. }
            | Diagnostic::SemanticError { range, .. }
            | Diagnostic::ImprovementSuggestion { range, .. } => {
                range.get(0).cloned().unwrap_or_else(SourceLocation::undefined)
            }
            _ => SourceLocation::undefined(),
        }
    }

    pub fn get_secondary_locations(&self) -> Option<&[SourceLocation]> {
        match self {
            Diagnostic::SyntaxError { range, .. }
            | Diagnostic::SemanticError { range, .. }
            | Diagnostic::ImprovementSuggestion { range, .. }
                if range.len() > 1 =>
            {
                Some(&range[1..])
            }
            _ => None,
        }
    }

    pub fn get_type(&self) -> &ErrNo {
        match self {
            Diagnostic::SyntaxError { err_no, .. }
            | Diagnostic::SemanticError { err_no, .. }
            | Diagnostic::GeneralError { err_no, .. }
            | Diagnostic::CombinedDiagnostic { err_no, .. } => err_no,
            Diagnostic::ImprovementSuggestion { .. } => &ErrNo::undefined,
        }
    }

    /**
     * relocates the given diagnostic to the given location if possible and returns it back
     */
    pub fn relocate(it: Diagnostic, new_location: SourceLocation) -> Diagnostic {
        match it {
            Diagnostic::SyntaxError { message, err_no, .. } => {
                Diagnostic::SyntaxError { message, range: vec![new_location], err_no }
            }
            Diagnostic::ImprovementSuggestion { message, .. } => {
                Diagnostic::ImprovementSuggestion { message, range: vec![new_location] }
            }
            _ => it,
        }
    }

    pub fn invalid_pragma_location(message: &str, range: SourceLocation) -> Diagnostic {
        Diagnostic::ImprovementSuggestion {
            message: format!("Invalid pragma location: {message}"),
            range: vec![range],
        }
    }

    pub fn non_constant_case_condition(case: &str, range: SourceLocation) -> Diagnostic {
        Diagnostic::SyntaxError {
            message: format!("{case}. Non constant variables are not supported in case conditions"),
            range: vec![range],
            err_no: ErrNo::type__invalid_type,
        }
    }

    pub fn duplicate_case_condition(value: &i128, range: SourceLocation) -> Diagnostic {
        Diagnostic::SyntaxError {
            message: format!("Duplicate condition value: {value}. Occurred more than once!"),
            range: vec![range],
            err_no: ErrNo::case__duplicate_condition,
        }
    }

    pub fn case_condition_used_outside_case_statement(range: SourceLocation) -> Diagnostic {
        Diagnostic::SyntaxError {
            message: "Case condition used outside of case statement! Did you mean to use ';'?".into(),
            range: vec![range],
            err_no: ErrNo::case__case_condition_outside_case_statement,
        }
    }

    pub fn invalid_case_condition(range: SourceLocation) -> Diagnostic {
        Diagnostic::SyntaxError {
            message: "Invalid case condition!".into(),
            range: vec![range],
            err_no: ErrNo::case__case_condition_outside_case_statement,
        }
    }

    pub fn missing_inout_parameter(parameter: &str, range: SourceLocation) -> Diagnostic {
        Diagnostic::SyntaxError {
            message: format!("Missing inout parameter: {parameter}"),
            range: vec![range],
            err_no: ErrNo::pou__missing_action_container,
        }
    }

    pub fn invalid_parameter_type(range: SourceLocation) -> Diagnostic {
        Diagnostic::SyntaxError {
            message: "Cannot mix implicit and explicit call parameters!".into(),
            range: vec![range],
            err_no: ErrNo::call__invalid_parameter_type,
        }
    }

    pub fn invalid_parameter_count(expected: usize, received: usize, range: SourceLocation) -> Diagnostic {
        Diagnostic::SyntaxError {
            message: format!(
                "Invalid parameter count. Received {received} parameters while {expected} parameters were expected.",
            ),
            range: vec![range],
            err_no: ErrNo::call__invalid_parameter_count,
        }
    }

    pub fn implicit_downcast(
        actual_type_name: &str,
        assigned_type_name: &str,
        range: SourceLocation,
    ) -> Diagnostic {
        Diagnostic::ImprovementSuggestion {
            message: format!(
                "Potential loss of information due to assigning '{assigned_type_name}' to variable of type '{actual_type_name}'."
            ),
            range: vec![range],
        }
    }

    pub fn invalid_argument_type(
        parameter_name: &str,
        parameter_type: &str,
        range: SourceLocation,
    ) -> Diagnostic {
        Diagnostic::SyntaxError {
            message: format!(
                "Expected a reference for parameter {parameter_name} because their type is {parameter_type}"
            ),
            range: vec![range],
            err_no: ErrNo::call__invalid_parameter_type,
        }
    }

    pub fn invalid_type_name(name: &str, range: Vec<SourceLocation>) -> Diagnostic {
        Diagnostic::SyntaxError {
            message: format!("{name} can not be used as a name because it is a built-in datatype"),
            range,
            err_no: ErrNo::type__invalid_name,
        }
    }

    pub fn global_name_conflict(
        name: &str,
        location: SourceLocation,
        conflicts: Vec<SourceLocation>,
    ) -> Diagnostic {
        Diagnostic::global_name_conflict_with_text(name, location, conflicts, "Duplicate symbol.")
    }

    pub fn duplicate_label(
        name: &str,
        location: SourceLocation,
        conflicts: Vec<SourceLocation>,
    ) -> Diagnostic {
        Diagnostic::global_name_conflict_with_text(name, location, conflicts, "Duplicate label.")
    }

    pub fn global_name_conflict_with_text(
        name: &str,
        location: SourceLocation,
        conflicts: Vec<SourceLocation>,
        additional_text: &str,
    ) -> Diagnostic {
        let mut locations = vec![location];
        locations.extend(conflicts);
        Diagnostic::SyntaxError {
            message: format!("{name}: {additional_text}"),
            range: locations,
            err_no: ErrNo::duplicate_symbol,
        }
    }

    pub fn invalid_operation(message: &str, range: SourceLocation) -> Diagnostic {
        Diagnostic::SyntaxError {
            message: message.to_string(),
            range: vec![range],
            err_no: ErrNo::type__invalid_operation,
        }
    }

    pub fn array_assignment(range: SourceLocation) -> Diagnostic {
        Diagnostic::SyntaxError {
            message: "Array assignments must be surrounded with `[]`".to_string(),
            range: vec![range],
            err_no: ErrNo::arr__invalid_array_assignment,
        }
    }

    pub fn array_struct_assignment(range: SourceLocation) -> Diagnostic {
        Diagnostic::SyntaxError {
            message: "Struct initializers within arrays have to be wrapped by `()`".to_string(),
            range: vec![range],
            err_no: ErrNo::arr__invalid_array_assignment,
        }
    }

    pub fn array_size(name: &str, len_lhs: usize, len_rhs: usize, range: SourceLocation) -> Diagnostic {
        Diagnostic::SemanticError {
            message: format!("Array `{name}` has a size of {len_lhs}, but {len_rhs} elements were provided"),
            range: vec![range],
            err_no: ErrNo::arr__invalid_array_assignment,
        }
    }

    pub fn recursive_datastructure(path: &str, range: Vec<SourceLocation>) -> Diagnostic {
        Diagnostic::SemanticError {
            message: format!("Recursive data structure `{path}` has infinite size"),
            range,
            err_no: ErrNo::pou__recursive_data_structure,
        }
    }

    pub fn vla_by_val_warning(range: SourceLocation) -> Diagnostic {
        Diagnostic::ImprovementSuggestion {
            message: "Variable Length Arrays are always by-ref, even when declared in a by-value block"
                .to_string(),
            range: vec![range],
        }
    }

    pub fn invalid_vla_container(message: String, range: SourceLocation) -> Diagnostic {
        Diagnostic::SemanticError { message, range: vec![range], err_no: ErrNo::vla__invalid_container }
    }

    pub fn invalid_array_access(expected: usize, actual: usize, range: SourceLocation) -> Diagnostic {
        Diagnostic::SemanticError {
            message: format!("Expected array access with {expected} dimensions, found {actual}"),
            range: vec![range],
            err_no: ErrNo::vla__invalid_array_access,
        }
    }

    pub fn invalid_range_statement(entity: &AstNode, range: SourceLocation) -> Diagnostic {
        Diagnostic::SyntaxError {
            message: format!("Expected a range statement, got {entity:?} instead"),
            range: vec![range],
            err_no: ErrNo::syntax__unexpected_token,
        }
    }

    pub fn var_input_ref_assignment(location: SourceLocation) -> Diagnostic {
        Diagnostic::ImprovementSuggestion {
            message:
                "VAR_INPUT {ref} variables are mutable and changes to them will also affect the referenced variable. For increased clarity use VAR_IN_OUT instead."
                    .into(),
            range: vec![location],
        }
    }

    pub fn overflow(message: String, location: SourceLocation) -> Diagnostic {
        Diagnostic::SemanticError { message, range: vec![location], err_no: ErrNo::var__overflow }
    }

    pub fn index_out_of_bounds(range: SourceLocation) -> Diagnostic {
        Diagnostic::SemanticError {
            message: "Index out of bounds.".into(),
            range: vec![range],
            err_no: ErrNo::vla__dimension_idx_out_of_bounds,
        }
    }

    pub fn enum_variant_mismatch(message: impl Into<String>, range: SourceLocation) -> Diagnostic {
        Diagnostic::SemanticError {
            message: message.into(),
            range: vec![range],
            err_no: ErrNo::var__invalid_enum_variant,
        }
    }

    pub fn assignment_instead_of_equal(lhs: &str, rhs: &str, statement: &AstNode) -> Diagnostic {
        Diagnostic::ImprovementSuggestion {
            message: format!("This equal statement has no effect, did you mean `{lhs} := {rhs}`?"),
            range: vec![statement.get_location()],
        }
    }
=======
>>>>>>> 61113916
}

// CFC related diagnostics
impl Diagnostic {
    pub fn unnamed_control(location: SourceLocation) -> Diagnostic {
        Diagnostic::error("Unnamed control").with_error_code("E087").with_location(location)
    }
}

#[cfg(test)]
mod tests {
    use codespan_reporting::files::{Location, SimpleFile};

    use crate::{diagnostics::Severity, reporter::clang::ClangFormatDiagnosticReporter};

    #[test]
    fn test_build_diagnostic_msg() {
        let reporter = ClangFormatDiagnosticReporter::default();
        let file = SimpleFile::new("test.st".to_string(), "source".to_string());
        let start = Location { line_number: 4, column_number: 1 };
        let end = Location { line_number: 4, column_number: 4 };
        let res = reporter.build_diagnostic_msg(
            Some(&file),
            Some(&start),
            Some(&end),
            &Severity::Error,
            "This is an error",
        );

        assert_eq!(res, "test.st:4:1:{4:1-4:4}: error: This is an error");
    }

    #[test]
    fn test_build_diagnostic_msg_equal_start_end() {
        let reporter = ClangFormatDiagnosticReporter::default();
        let file = SimpleFile::new("test.st".to_string(), "source".to_string());
        let start = Location { line_number: 4, column_number: 1 };
        let end = Location { line_number: 4, column_number: 1 };
        let res = reporter.build_diagnostic_msg(
            Some(&file),
            Some(&start),
            Some(&end),
            &Severity::Error,
            "This is an error",
        );

        assert_eq!(res, "test.st:4:1: error: This is an error");
    }

    #[test]
    fn test_build_diagnostic_msg_no_location() {
        let reporter = ClangFormatDiagnosticReporter::default();
        let file = SimpleFile::new("test.st".to_string(), "source".to_string());
        let res =
            reporter.build_diagnostic_msg(Some(&file), None, None, &Severity::Error, "This is an error");

        assert_eq!(res, "test.st: error: This is an error");
    }

    #[test]
    fn test_build_diagnostic_msg_no_file() {
        let reporter = ClangFormatDiagnosticReporter::default();
        let start = Location { line_number: 4, column_number: 1 };
        let end = Location { line_number: 4, column_number: 4 };
        let res = reporter.build_diagnostic_msg(
            None,
            Some(&start),
            Some(&end),
            &Severity::Error,
            "This is an error",
        );

        assert_eq!(res, "error: This is an error");
    }

    #[test]
    fn test_build_diagnostic_msg_no_file_no_location() {
        let reporter = ClangFormatDiagnosticReporter::default();
        let res = reporter.build_diagnostic_msg(None, None, None, &Severity::Error, "This is an error");

        assert_eq!(res, "error: This is an error");
    }
}<|MERGE_RESOLUTION|>--- conflicted
+++ resolved
@@ -467,359 +467,6 @@
             location,
         )
     }
-<<<<<<< HEAD
-
-    pub fn cannot_generate_string_literal(type_name: &str, location: SourceLocation) -> Diagnostic {
-        Diagnostic::codegen_error(
-            format!("Cannot generate String-Literal for type {type_name}").as_str(),
-            location,
-        )
-    }
-
-    pub fn invalid_assignment(right_type: &str, left_type: &str, location: SourceLocation) -> Diagnostic {
-        Diagnostic::SyntaxError {
-            message: format!("Invalid assignment: cannot assign '{right_type}' to '{left_type}'"),
-            range: vec![location],
-            err_no: ErrNo::var__invalid_assignment,
-        }
-    }
-
-    pub fn invalid_type_nature(actual: &str, expected: &str, location: SourceLocation) -> Diagnostic {
-        Diagnostic::SyntaxError {
-            message: format!("Invalid type nature for generic argument. {actual} is no {expected}."),
-            range: vec![location],
-            err_no: ErrNo::type__invalid_nature,
-        }
-    }
-
-    pub fn unknown_type_nature(nature: &str, location: SourceLocation) -> Diagnostic {
-        Diagnostic::SyntaxError {
-            message: format!("Unknown type nature {nature}."),
-            range: vec![location],
-            err_no: ErrNo::type__unknown_nature,
-        }
-    }
-
-    pub fn missing_datatype(reason: Option<&str>, location: SourceLocation) -> Diagnostic {
-        Diagnostic::SyntaxError {
-            message: format!("Missing datatype {}", reason.unwrap_or("")),
-            range: vec![location],
-            err_no: ErrNo::var__missing_type,
-        }
-    }
-
-    pub fn incompatible_type_size(
-        nature: &str,
-        size: u32,
-        error: &str,
-        location: SourceLocation,
-    ) -> Diagnostic {
-        Diagnostic::SyntaxError {
-            message: format!("The type {nature} {size} is too small to {error} Pointer"),
-            range: vec![location],
-            err_no: ErrNo::type__incompatible_size,
-        }
-    }
-
-    pub fn link_error(error: &str) -> Diagnostic {
-        Diagnostic::GeneralError { err_no: ErrNo::linker__generic_error, message: error.to_string() }
-    }
-
-    pub fn get_message(&self) -> &str {
-        match self {
-            Diagnostic::SyntaxError { message, .. }
-            | Diagnostic::SemanticError { message, .. }
-            | Diagnostic::ImprovementSuggestion { message, .. }
-            | Diagnostic::GeneralError { message, .. }
-            | Diagnostic::CombinedDiagnostic { message, .. } => message.as_str(),
-        }
-    }
-
-    pub fn get_location(&self) -> SourceLocation {
-        match self {
-            Diagnostic::SyntaxError { range, .. }
-            | Diagnostic::SemanticError { range, .. }
-            | Diagnostic::ImprovementSuggestion { range, .. } => {
-                range.get(0).cloned().unwrap_or_else(SourceLocation::undefined)
-            }
-            _ => SourceLocation::undefined(),
-        }
-    }
-
-    pub fn get_secondary_locations(&self) -> Option<&[SourceLocation]> {
-        match self {
-            Diagnostic::SyntaxError { range, .. }
-            | Diagnostic::SemanticError { range, .. }
-            | Diagnostic::ImprovementSuggestion { range, .. }
-                if range.len() > 1 =>
-            {
-                Some(&range[1..])
-            }
-            _ => None,
-        }
-    }
-
-    pub fn get_type(&self) -> &ErrNo {
-        match self {
-            Diagnostic::SyntaxError { err_no, .. }
-            | Diagnostic::SemanticError { err_no, .. }
-            | Diagnostic::GeneralError { err_no, .. }
-            | Diagnostic::CombinedDiagnostic { err_no, .. } => err_no,
-            Diagnostic::ImprovementSuggestion { .. } => &ErrNo::undefined,
-        }
-    }
-
-    /**
-     * relocates the given diagnostic to the given location if possible and returns it back
-     */
-    pub fn relocate(it: Diagnostic, new_location: SourceLocation) -> Diagnostic {
-        match it {
-            Diagnostic::SyntaxError { message, err_no, .. } => {
-                Diagnostic::SyntaxError { message, range: vec![new_location], err_no }
-            }
-            Diagnostic::ImprovementSuggestion { message, .. } => {
-                Diagnostic::ImprovementSuggestion { message, range: vec![new_location] }
-            }
-            _ => it,
-        }
-    }
-
-    pub fn invalid_pragma_location(message: &str, range: SourceLocation) -> Diagnostic {
-        Diagnostic::ImprovementSuggestion {
-            message: format!("Invalid pragma location: {message}"),
-            range: vec![range],
-        }
-    }
-
-    pub fn non_constant_case_condition(case: &str, range: SourceLocation) -> Diagnostic {
-        Diagnostic::SyntaxError {
-            message: format!("{case}. Non constant variables are not supported in case conditions"),
-            range: vec![range],
-            err_no: ErrNo::type__invalid_type,
-        }
-    }
-
-    pub fn duplicate_case_condition(value: &i128, range: SourceLocation) -> Diagnostic {
-        Diagnostic::SyntaxError {
-            message: format!("Duplicate condition value: {value}. Occurred more than once!"),
-            range: vec![range],
-            err_no: ErrNo::case__duplicate_condition,
-        }
-    }
-
-    pub fn case_condition_used_outside_case_statement(range: SourceLocation) -> Diagnostic {
-        Diagnostic::SyntaxError {
-            message: "Case condition used outside of case statement! Did you mean to use ';'?".into(),
-            range: vec![range],
-            err_no: ErrNo::case__case_condition_outside_case_statement,
-        }
-    }
-
-    pub fn invalid_case_condition(range: SourceLocation) -> Diagnostic {
-        Diagnostic::SyntaxError {
-            message: "Invalid case condition!".into(),
-            range: vec![range],
-            err_no: ErrNo::case__case_condition_outside_case_statement,
-        }
-    }
-
-    pub fn missing_inout_parameter(parameter: &str, range: SourceLocation) -> Diagnostic {
-        Diagnostic::SyntaxError {
-            message: format!("Missing inout parameter: {parameter}"),
-            range: vec![range],
-            err_no: ErrNo::pou__missing_action_container,
-        }
-    }
-
-    pub fn invalid_parameter_type(range: SourceLocation) -> Diagnostic {
-        Diagnostic::SyntaxError {
-            message: "Cannot mix implicit and explicit call parameters!".into(),
-            range: vec![range],
-            err_no: ErrNo::call__invalid_parameter_type,
-        }
-    }
-
-    pub fn invalid_parameter_count(expected: usize, received: usize, range: SourceLocation) -> Diagnostic {
-        Diagnostic::SyntaxError {
-            message: format!(
-                "Invalid parameter count. Received {received} parameters while {expected} parameters were expected.",
-            ),
-            range: vec![range],
-            err_no: ErrNo::call__invalid_parameter_count,
-        }
-    }
-
-    pub fn implicit_downcast(
-        actual_type_name: &str,
-        assigned_type_name: &str,
-        range: SourceLocation,
-    ) -> Diagnostic {
-        Diagnostic::ImprovementSuggestion {
-            message: format!(
-                "Potential loss of information due to assigning '{assigned_type_name}' to variable of type '{actual_type_name}'."
-            ),
-            range: vec![range],
-        }
-    }
-
-    pub fn invalid_argument_type(
-        parameter_name: &str,
-        parameter_type: &str,
-        range: SourceLocation,
-    ) -> Diagnostic {
-        Diagnostic::SyntaxError {
-            message: format!(
-                "Expected a reference for parameter {parameter_name} because their type is {parameter_type}"
-            ),
-            range: vec![range],
-            err_no: ErrNo::call__invalid_parameter_type,
-        }
-    }
-
-    pub fn invalid_type_name(name: &str, range: Vec<SourceLocation>) -> Diagnostic {
-        Diagnostic::SyntaxError {
-            message: format!("{name} can not be used as a name because it is a built-in datatype"),
-            range,
-            err_no: ErrNo::type__invalid_name,
-        }
-    }
-
-    pub fn global_name_conflict(
-        name: &str,
-        location: SourceLocation,
-        conflicts: Vec<SourceLocation>,
-    ) -> Diagnostic {
-        Diagnostic::global_name_conflict_with_text(name, location, conflicts, "Duplicate symbol.")
-    }
-
-    pub fn duplicate_label(
-        name: &str,
-        location: SourceLocation,
-        conflicts: Vec<SourceLocation>,
-    ) -> Diagnostic {
-        Diagnostic::global_name_conflict_with_text(name, location, conflicts, "Duplicate label.")
-    }
-
-    pub fn global_name_conflict_with_text(
-        name: &str,
-        location: SourceLocation,
-        conflicts: Vec<SourceLocation>,
-        additional_text: &str,
-    ) -> Diagnostic {
-        let mut locations = vec![location];
-        locations.extend(conflicts);
-        Diagnostic::SyntaxError {
-            message: format!("{name}: {additional_text}"),
-            range: locations,
-            err_no: ErrNo::duplicate_symbol,
-        }
-    }
-
-    pub fn invalid_operation(message: &str, range: SourceLocation) -> Diagnostic {
-        Diagnostic::SyntaxError {
-            message: message.to_string(),
-            range: vec![range],
-            err_no: ErrNo::type__invalid_operation,
-        }
-    }
-
-    pub fn array_assignment(range: SourceLocation) -> Diagnostic {
-        Diagnostic::SyntaxError {
-            message: "Array assignments must be surrounded with `[]`".to_string(),
-            range: vec![range],
-            err_no: ErrNo::arr__invalid_array_assignment,
-        }
-    }
-
-    pub fn array_struct_assignment(range: SourceLocation) -> Diagnostic {
-        Diagnostic::SyntaxError {
-            message: "Struct initializers within arrays have to be wrapped by `()`".to_string(),
-            range: vec![range],
-            err_no: ErrNo::arr__invalid_array_assignment,
-        }
-    }
-
-    pub fn array_size(name: &str, len_lhs: usize, len_rhs: usize, range: SourceLocation) -> Diagnostic {
-        Diagnostic::SemanticError {
-            message: format!("Array `{name}` has a size of {len_lhs}, but {len_rhs} elements were provided"),
-            range: vec![range],
-            err_no: ErrNo::arr__invalid_array_assignment,
-        }
-    }
-
-    pub fn recursive_datastructure(path: &str, range: Vec<SourceLocation>) -> Diagnostic {
-        Diagnostic::SemanticError {
-            message: format!("Recursive data structure `{path}` has infinite size"),
-            range,
-            err_no: ErrNo::pou__recursive_data_structure,
-        }
-    }
-
-    pub fn vla_by_val_warning(range: SourceLocation) -> Diagnostic {
-        Diagnostic::ImprovementSuggestion {
-            message: "Variable Length Arrays are always by-ref, even when declared in a by-value block"
-                .to_string(),
-            range: vec![range],
-        }
-    }
-
-    pub fn invalid_vla_container(message: String, range: SourceLocation) -> Diagnostic {
-        Diagnostic::SemanticError { message, range: vec![range], err_no: ErrNo::vla__invalid_container }
-    }
-
-    pub fn invalid_array_access(expected: usize, actual: usize, range: SourceLocation) -> Diagnostic {
-        Diagnostic::SemanticError {
-            message: format!("Expected array access with {expected} dimensions, found {actual}"),
-            range: vec![range],
-            err_no: ErrNo::vla__invalid_array_access,
-        }
-    }
-
-    pub fn invalid_range_statement(entity: &AstNode, range: SourceLocation) -> Diagnostic {
-        Diagnostic::SyntaxError {
-            message: format!("Expected a range statement, got {entity:?} instead"),
-            range: vec![range],
-            err_no: ErrNo::syntax__unexpected_token,
-        }
-    }
-
-    pub fn var_input_ref_assignment(location: SourceLocation) -> Diagnostic {
-        Diagnostic::ImprovementSuggestion {
-            message:
-                "VAR_INPUT {ref} variables are mutable and changes to them will also affect the referenced variable. For increased clarity use VAR_IN_OUT instead."
-                    .into(),
-            range: vec![location],
-        }
-    }
-
-    pub fn overflow(message: String, location: SourceLocation) -> Diagnostic {
-        Diagnostic::SemanticError { message, range: vec![location], err_no: ErrNo::var__overflow }
-    }
-
-    pub fn index_out_of_bounds(range: SourceLocation) -> Diagnostic {
-        Diagnostic::SemanticError {
-            message: "Index out of bounds.".into(),
-            range: vec![range],
-            err_no: ErrNo::vla__dimension_idx_out_of_bounds,
-        }
-    }
-
-    pub fn enum_variant_mismatch(message: impl Into<String>, range: SourceLocation) -> Diagnostic {
-        Diagnostic::SemanticError {
-            message: message.into(),
-            range: vec![range],
-            err_no: ErrNo::var__invalid_enum_variant,
-        }
-    }
-
-    pub fn assignment_instead_of_equal(lhs: &str, rhs: &str, statement: &AstNode) -> Diagnostic {
-        Diagnostic::ImprovementSuggestion {
-            message: format!("This equal statement has no effect, did you mean `{lhs} := {rhs}`?"),
-            range: vec![statement.get_location()],
-        }
-    }
-=======
->>>>>>> 61113916
 }
 
 // CFC related diagnostics
